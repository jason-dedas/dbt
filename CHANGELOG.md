## dbt 0.19.0 (Release TBD)
<<<<<<< HEAD

### Features
- dbt will compare configurations using the un-rendered form of the config block in dbt_project.yml ([#2713](https://github.com/fishtown-analytics/dbt/issues/2713), [#2735](https://github.com/fishtown-analytics/dbt/pull/2735))

## dbt 0.18.0 (Release TBD)
=======
>>>>>>> 1fa149dc

### Features
- Added state and defer arguments to the RPC client, matching the CLI ([#2678](https://github.com/fishtown-analytics/dbt/issues/2678), [#2736](https://github.com/fishtown-analytics/dbt/pull/2736))

## dbt 0.18.0 (September 03, 2020)

### Under the hood
- Added 3 more adapter methods that the new dbt-adapter-test suite can use for testing. ([#2492](https://github.com/fishtown-analytics/dbt/issues/2492), [#2721](https://github.com/fishtown-analytics/dbt/pull/2721))
- It is now an error to attempt installing `dbt` with a Python version less than 3.6. (resolves [#2347](https://github.com/fishtown-analytics/dbt/issues/2347))
- Check for Postgres relation names longer than 63 and throw exception. ([#2197](https://github.com/fishtown-analytics/dbt/issues/2197))


### Fixes
- dbt now validates the require-dbt-version field before it validates the dbt_project.yml schema ([#2638](https://github.com/fishtown-analytics/dbt/issues/2638), [#2726](https://github.com/fishtown-analytics/dbt/pull/2726))

### Docs
- Add project level overviews ([docs#127](https://github.com/fishtown-analytics/dbt-docs/issues/127))

Contributors:
- [@genos](https://github.com/genos) ([#2722](https://github.com/fishtown-analytics/dbt/pull/2722))
- [@Mr-Nobody99](https://github.com/Mr-Nobody99) ([docs#129](https://github.com/fishtown-analytics/dbt-docs/pull/129))


## dbt 0.18.0rc1 (August 19, 2020)


### Breaking changes
- `adapter_macro` is no longer a macro, instead it is a builtin context method. Any custom macros that intercepted it by going through `context['dbt']` will need to instead access it via `context['builtins']` ([#2302](https://github.com/fishtown-analytics/dbt/issues/2302), [#2673](https://github.com/fishtown-analytics/dbt/pull/2673))
- `adapter_macro` is now deprecated. Use `adapter.dispatch` instead.
- Data tests are now written as CTEs instead of subqueries. Adapter plugins for adapters that don't support CTEs may require modification. ([#2712](https://github.com/fishtown-analytics/dbt/pull/2712))


### Under the hood
- Upgraded snowflake-connector-python dependency to 2.2.10 and enabled the SSO token cache ([#2613](https://github.com/fishtown-analytics/dbt/issues/2613), [#2689](https://github.com/fishtown-analytics/dbt/issues/2689), [#2698](https://github.com/fishtown-analytics/dbt/pull/2698))
- Add deprecation warnings to anonymous usage tracking ([#2688](https://github.com/fishtown-analytics/dbt/issues/2688), [#2710](https://github.com/fishtown-analytics/dbt/issues/2710))
- Data tests now behave like dbt CTEs ([#2609](https://github.com/fishtown-analytics/dbt/issues/2609), [#2712](https://github.com/fishtown-analytics/dbt/pull/2712))
- Adapter plugins can now override the CTE prefix by overriding their `Relation` attribute with a class that has a custom `add_ephemeral_prefix` implementation. ([#2660](https://github.com/fishtown-analytics/dbt/issues/2660), [#2712](https://github.com/fishtown-analytics/dbt/pull/2712))

### Features
- Add a BigQuery adapter macro to enable usage of CopyJobs ([#2709](https://github.com/fishtown-analytics/dbt/pull/2709))
- Support TTL for BigQuery tables([#2711](https://github.com/fishtown-analytics/dbt/pull/2711))
- Add better retry support when using the BigQuery adapter ([#2694](https://github.com/fishtown-analytics/dbt/pull/2694), follow-up to [#1963](https://github.com/fishtown-analytics/dbt/pull/1963))
- Added a `dispatch` method to the context adapter and deprecated `adapter_macro`. ([#2302](https://github.com/fishtown-analytics/dbt/issues/2302), [#2679](https://github.com/fishtown-analytics/dbt/pull/2679))
- The built-in schema tests now use `adapter.dispatch`, so they can be overridden for adapter plugins ([#2415](https://github.com/fishtown-analytics/dbt/issues/2415), [#2684](https://github.com/fishtown-analytics/dbt/pull/2684))
- Add support for impersonating a service account using `impersonate_service_account` in the BigQuery profile configuration ([#2677](https://github.com/fishtown-analytics/dbt/issues/2677)) ([docs](https://docs.getdbt.com/reference/warehouse-profiles/bigquery-profile#service-account-impersonation))
- Macros in the current project can override internal dbt macros that are called through `execute_macros`. ([#2301](https://github.com/fishtown-analytics/dbt/issues/2301), [#2686](https://github.com/fishtown-analytics/dbt/pull/2686))
- Add state:modified and state:new selectors ([#2641](https://github.com/fishtown-analytics/dbt/issues/2641), [#2695](https://github.com/fishtown-analytics/dbt/pull/2695))
- Add two new flags `--use-colors` and `--no-use-colors` to `dbt run` command to enable or disable log colorization from the command line ([#2708](https://github.com/fishtown-analytics/dbt/pull/2708))


### Fixes
- Fix Redshift table size estimation; e.g. 44 GB tables are no longer reported as 44 KB. [#2702](https://github.com/fishtown-analytics/dbt/issues/2702)
- Fix issue where jinja that only contained jinja comments wasn't rendered. ([#2707](https://github.com/fishtown-analytics/dbt/issues/2707), [#2178](https://github.com/fishtown-analytics/dbt/pull/2178))

### Docs
- Add "Referenced By" and "Depends On" sections for each node ([docs#106](https://github.com/fishtown-analytics/dbt-docs/pull/106))
- Add Name, Description, Column, SQL, Tags filters to site search ([docs#108](https://github.com/fishtown-analytics/dbt-docs/pull/108))
- Add relevance criteria to site search ([docs#113](https://github.com/fishtown-analytics/dbt-docs/pull/113))
- Support new selector methods, intersection, and arbitrary parent/child depth in DAG selection syntax ([docs#118](https://github.com/fishtown-analytics/dbt-docs/pull/118))
- Revise anonymous event tracking: simpler URL fuzzing; differentiate between Cloud-hosted and non-Cloud docs ([docs#121](https://github.com/fishtown-analytics/dbt-docs/pull/121))

Contributors:
- [@bbhoss](https://github.com/bbhoss) ([#2677](https://github.com/fishtown-analytics/dbt/pull/2677))
- [@kconvey](https://github.com/kconvey) ([#2694](https://github.com/fishtown-analytics/dbt/pull/2694), [#2709](https://github.com/fishtown-analytics/dbt/pull/2709)), [#2711](https://github.com/fishtown-analytics/dbt/pull/2711))
- [@vogt4nick](https://github.com/vogt4nick) ([#2702](https://github.com/fishtown-analytics/dbt/issues/2702))
- [@stephen8chang](https://github.com/stephen8chang) ([docs#106](https://github.com/fishtown-analytics/dbt-docs/pull/106), [docs#108](https://github.com/fishtown-analytics/dbt-docs/pull/108), [docs#113](https://github.com/fishtown-analytics/dbt-docs/pull/113))
- [@rsenseman](https://github.com/rsenseman) ([#2708](https://github.com/fishtown-analytics/dbt/pull/2708))


## dbt 0.18.0b2 (July 30, 2020)

### Features
- Added `--defer` and `--state` flags to `dbt run`, to defer to a previously generated manifest for unselected nodes in a run. ([#2527](https://github.com/fishtown-analytics/dbt/issues/2527), [#2656](https://github.com/fishtown-analytics/dbt/pull/2656))


### Breaking changes
- Previously, dbt put macros from all installed plugins into the namespace. This version of dbt will not include adapter plugin macros unless they are from the currently-in-use adapter or one of its dependencies [#2590](https://github.com/fishtown-analytics/dbt/pull/2590)

### Features
- Added option "--adapter" to `dbt init` to create a sample `profiles.yml` based on the chosen adapter ([#2533](https://github.com/fishtown-analytics/dbt/issues/2533), [#2594](https://github.com/fishtown-analytics/dbt/pull/2594))
- Added support for Snowflake query tags at the connection and model level ([#1030](https://github.com/fishtown-analytics/dbt/issues/1030), [#2555](https://github.com/fishtown-analytics/dbt/pull/2555/))
- Added new node selector methods (`config`, `test_type`, `test_name`, `package`) ([#2425](https://github.com/fishtown-analytics/dbt/issues/2425), [#2629](https://github.com/fishtown-analytics/dbt/pull/2629))
- Added option to specify profile when connecting to Redshift via IAM ([#2437](https://github.com/fishtown-analytics/dbt/issues/2437), [#2581](https://github.com/fishtown-analytics/dbt/pull/2581))
- Add more helpful error message for misconfiguration in profiles.yml ([#2569](https://github.com/fishtown-analytics/dbt/issues/2569), [#2627](https://github.com/fishtown-analytics/dbt/pull/2627))
- Added support for setting policy tags for BigQuery columns ([#2586](https://github.com/fishtown-analytics/dbt/issues/2586), [#2589](https://github.com/fishtown-analytics/dbt/pull/2589))
### Fixes
- Adapter plugins can once again override plugins defined in core ([#2548](https://github.com/fishtown-analytics/dbt/issues/2548), [#2590](https://github.com/fishtown-analytics/dbt/pull/2590))
- Added `--selector` argument and support for `selectors.yml` file to define selection mechanisms. ([#2172](https://github.com/fishtown-analytics/dbt/issues/2172), [#2640](https://github.com/fishtown-analytics/dbt/pull/2640))
- Compile assets as part of docs generate ([#2072](https://github.com/fishtown-analytics/dbt/issues/2072), [#2623](https://github.com/fishtown-analytics/dbt/pull/2623))

Contributors:
- [@brunomurino](https://github.com/brunomurino) ([#2581](https://github.com/fishtown-analytics/dbt/pull/2581), [#2594](https://github.com/fishtown-analytics/dbt/pull/2594))
- [@DrMcTaco](https://github.com/DrMcTaco) ([#1030](https://github.com/fishtown-analytics/dbt/issues/1030)),[#2555](https://github.com/fishtown-analytics/dbt/pull/2555/))
- [@kning](https://github.com/kning) ([#2627](https://github.com/fishtown-analytics/dbt/pull/2627))
- [@azhard](https://github.com/azhard) ([#2588](https://github.com/fishtown-analytics/dbt/pull/2588))


## dbt 0.18.0b1 (June 08, 2020)


### Features
- Made project-level warnings more apparent ([#2545](https://github.com/fishtown-analytics/dbt/issues/2545))
- Added a `full_refresh` config item that overrides the behavior of the `--full-refresh` flag ([#1009](https://github.com/fishtown-analytics/dbt/issues/1009), [#2348](https://github.com/fishtown-analytics/dbt/pull/2348))
- Added a "docs" field to macros, with a "show" subfield to allow for hiding macros from the documentation site ([#2430](https://github.com/fishtown-analytics/dbt/issues/2430))
- Added intersection syntax for model selector ([#2167](https://github.com/fishtown-analytics/dbt/issues/2167), [#2417](https://github.com/fishtown-analytics/dbt/pull/2417))
- Extends model selection syntax with at most n-th parent/children `dbt run --models 3+m1+2` ([#2052](https://github.com/fishtown-analytics/dbt/issues/2052), [#2485](https://github.com/fishtown-analytics/dbt/pull/2485))
- Added support for renaming BigQuery relations ([#2520](https://github.com/fishtown-analytics/dbt/issues/2520), [#2521](https://github.com/fishtown-analytics/dbt/pull/2521))
- Added support for BigQuery authorized views ([#1718](https://github.com/fishtown-analytics/dbt/issues/1718), [#2517](https://github.com/fishtown-analytics/dbt/pull/2517))
- Added support for altering BigQuery column types ([#2546](https://github.com/fishtown-analytics/dbt/issues/2546), [#2547](https://github.com/fishtown-analytics/dbt/pull/2547))
- Include row counts and bytes processed in log output for all BigQuery statement types ([#2526](https://github.com/fishtown-analytics/dbt/issues/2526))


### Fixes
- Fixed an error in create_adapter_plugins.py script when -dependency arg not passed ([#2507](https://github.com/fishtown-analytics/dbt/issues/2507), [#2508](https://github.com/fishtown-analytics/dbt/pull/2508))
- Remove misleading "Opening a new connection" log message in set_connection_name. ([#2511](https://github.com/fishtown-analytics/dbt/issues/2511))
- Now all the BigQuery statement types return the number of bytes processed ([#2526](https://github.com/fishtown-analytics/dbt/issues/2526)).

Contributors:
 - [@raalsky](https://github.com/Raalsky) ([#2417](https://github.com/fishtown-analytics/dbt/pull/2417), [#2485](https://github.com/fishtown-analytics/dbt/pull/2485))
 - [@alf-mindshift](https://github.com/alf-mindshift) ([#2431](https://github.com/fishtown-analytics/dbt/pull/2431))
 - [@scarrucciu](https://github.com/scarrucciu) ([#2508](https://github.com/fishtown-analytics/dbt/pull/2508))
 - [@southpolemonkey](https://github.com/southpolemonkey) ([#2511](https://github.com/fishtown-analytics/dbt/issues/2511))
 - [@azhard](https://github.com/azhard) ([#2517](https://github.com/fishtown-analytics/dbt/pull/2517), ([#2521](https://github.com/fishtown-analytics/dbt/pull/2521)), [#2547](https://github.com/fishtown-analytics/dbt/pull/2547))
 - [@alepuccetti](https://github.com/alepuccetti) ([#2526](https://github.com/fishtown-analytics/dbt/issues/2526))


## dbt 0.17.2 (July 29, 2020)

### Fixes
- The redshift catalog now contains information for all schemas in a project, not just the default ([#2653](https://github.com/fishtown-analytics/dbt/issues/2653), [#2654](https://github.com/fishtown-analytics/dbt/pull/2654))

### Docs
- Fix background appearance of markdown ` ``` ` code blocks ([docs#114](https://github.com/fishtown-analytics/dbt-docs/pull/114), [docs#115](https://github.com/fishtown-analytics/dbt-docs/pull/115))


## dbt 0.17.2rc1 (July 28, 2020)

### Breaking changes (for plugins)
- The `release` argument to adapter.execute_macro no longer has any effect. It will be removed in a future release of dbt (likely 0.18.0) ([#2650](https://github.com/fishtown-analytics/dbt/pull/2650))


### Fixes
- fast-fail option with adapters that don't support cancelling queries will now passthrough the original error messages ([#2644](https://github.com/fishtown-analytics/dbt/issues/2644), [#2646](https://github.com/fishtown-analytics/dbt/pull/2646))
- `dbt clean` no longer requires a profile ([#2620](https://github.com/fishtown-analytics/dbt/issues/2620), [#2649](https://github.com/fishtown-analytics/dbt/pull/2649))
- Close all connections so snowflake's keepalive thread will exit. ([#2645](https://github.com/fishtown-analytics/dbt/issues/2645), [#2650](https://github.com/fishtown-analytics/dbt/pull/2650))

Contributors:
 - [@joshpeng-quibi](https://github.com/joshpeng-quibi) ([#2646](https://github.com/fishtown-analytics/dbt/pull/2646))


## dbt 0.17.2b1 (July 21, 2020)


### Features
- Added environment variables for debug-level logging ([#2633](https://github.com/fishtown-analytics/dbt/issues/2633), [#2635](https://github.com/fishtown-analytics/dbt/pull/2635))

## dbt 0.17.1 (July 20, 2020)


## dbt 0.17.1rc4 (July 08, 2020)


### Fixes
- dbt native rendering now requires an opt-in with the `as_native` filter. Added `as_bool` and `as_number` filters, which are like `as_native` but also type-check. ([#2612](https://github.com/fishtown-analytics/dbt/issues/2612), [#2618](https://github.com/fishtown-analytics/dbt/pull/2618))


## dbt 0.17.1rc3 (July 01, 2020)


### Fixes
- dbt native rendering now avoids turning quoted strings into unquoted strings ([#2597](https://github.com/fishtown-analytics/dbt/issues/2597), [#2599](https://github.com/fishtown-analytics/dbt/pull/2599))
- Hash name of local packages ([#2600](https://github.com/fishtown-analytics/dbt/pull/2600))
- On bigquery, also persist docs for seeds ([#2598](https://github.com/fishtown-analytics/dbt/issues/2598), [#2601](https://github.com/fishtown-analytics/dbt/pull/2601))
- Swallow all file-writing related errors on Windows, regardless of path length or exception type. ([#2603](https://github.com/fishtown-analytics/dbt/pull/2603))


## dbt 0.17.1rc2 (June 25, 2020)

### Fixes
- dbt config-version: 2 now properly defers rendering `+pre-hook` and `+post-hook` fields. ([#2583](https://github.com/fishtown-analytics/dbt/issues/2583), [#2854](https://github.com/fishtown-analytics/dbt/pull/2854))
- dbt handles too-long paths on windows that do not report that the path is too long ([#2591](https://github.com/fishtown-analytics/dbt/pull/2591))


## dbt 0.17.1rc1 (June 19, 2020)


### Fixes
- dbt compile and ls no longer create schemas if they don't already exist ([#2525](https://github.com/fishtown-analytics/dbt/issues/2525), [#2528](https://github.com/fishtown-analytics/dbt/pull/2528))
- `dbt deps` now respects the `--project-dir` flag, so using `dbt deps --project-dir=/some/path` and then `dbt run --project-dir=/some/path` will properly find dependencies ([#2519](https://github.com/fishtown-analytics/dbt/issues/2519), [#2534](https://github.com/fishtown-analytics/dbt/pull/2534))
- `packages.yml` revision/version fields can be float-like again (`revision: '1.0'` is valid). ([#2518](https://github.com/fishtown-analytics/dbt/issues/2518), [#2535](https://github.com/fishtown-analytics/dbt/pull/2535))
- dbt again respects config aliases in config() calls ([#2557](https://github.com/fishtown-analytics/dbt/issues/2557), [#2559](https://github.com/fishtown-analytics/dbt/pull/2559))


- Parallel RPC requests no longer step on each others' arguments ([[#2484](https://github.com/fishtown-analytics/dbt/issues/2484), [#2554](https://github.com/fishtown-analytics/dbt/pull/2554)])
- `persist_docs` now takes into account descriptions for nested columns in bigquery ([#2549](https://github.com/fishtown-analytics/dbt/issues/2549), [#2550](https://github.com/fishtown-analytics/dbt/pull/2550))
- On windows (depending upon OS support), dbt no longer fails with errors when writing artifacts ([#2558](https://github.com/fishtown-analytics/dbt/issues/2558), [#2566](https://github.com/fishtown-analytics/dbt/pull/2566))
- dbt again respects config aliases in config() calls and dbt_project.yml ([#2557](https://github.com/fishtown-analytics/dbt/issues/2557), [#2559](https://github.com/fishtown-analytics/dbt/pull/2559), [#2575](https://github.com/fishtown-analytics/dbt/pull/2575))
- fix unclickable nodes in the dbt Docs DAG viz ([#101](https://github.com/fishtown-analytics/dbt-docs/pull/101))
- fix null database names for Spark projects in dbt Docs site ([#96](https://github.com/fishtown-analytics/dbt-docs/pull/96))

Contributors:
 - [@bodschut](https://github.com/bodschut) ([#2550](https://github.com/fishtown-analytics/dbt/pull/2550))

## dbt 0.17.0 (June 08, 2020)

### Fixes
- Removed `pytest-logbook` dependency from `dbt-core` ([#2505](https://github.com/fishtown-analytics/dbt/pull/2505))

Contributors:
 - [@aburgel](https://github.com/aburgel) ([#2505](https://github.com/fishtown-analytics/dbt/pull/2505))

## dbt 0.17.0rc4 (June 2, 2020)

### Fixes
- On snowflake, get_columns_in_relation now returns an empty list again if the relation does not exist, instead of raising an exception. ([#2504](https://github.com/fishtown-analytics/dbt/issues/2504), [#2509](https://github.com/fishtown-analytics/dbt/pull/2509))
- Added filename, project, and the value that failed to render to the exception raised when rendering fails. ([#2499](https://github.com/fishtown-analytics/dbt/issues/2499), [#2501](https://github.com/fishtown-analytics/dbt/pull/2501))


### Under the hood
- Lock protobufs to the last version that had fully functioning releases on all supported platforms ([#2490](https://github.com/fishtown-analytics/dbt/issues/2490), [#2491](https://github.com/fishtown-analytics/dbt/pull/2491))


### dbt 0.17.0rc3 (May 27, 2020)


### Fixes
- When no columns are documented and persist_docs.columns is True, skip creating comments instead of failing with errors ([#2439](https://github.com/fishtown-analytics/dbt/issues/2439), [#2440](https://github.com/fishtown-analytics/dbt/pull/2440))
- Fixed an argument issue with the `create_schema` macro on bigquery ([#2445](https://github.com/fishtown-analytics/dbt/issues/2445), [#2448](https://github.com/fishtown-analytics/dbt/pull/2448))
- dbt now logs using the adapter plugin's ideas about how relations should be displayed ([dbt-spark/#74](https://github.com/fishtown-analytics/dbt-spark/issues/74), [#2450](https://github.com/fishtown-analytics/dbt/pull/2450))
- The create_adapter_plugin.py script creates a version 2 dbt_project.yml file ([#2451](https://github.com/fishtown-analytics/dbt/issues/2451), [#2455](https://github.com/fishtown-analytics/dbt/pull/2455))
- Fixed dbt crashing with an AttributeError on duplicate sources ([#2463](https://github.com/fishtown-analytics/dbt/issues/2463), [#2464](https://github.com/fishtown-analytics/dbt/pull/2464))
- Fixed a number of issues with globally-scoped vars ([#2473](https://github.com/fishtown-analytics/dbt/issues/2473), [#2472](https://github.com/fishtown-analytics/dbt/issues/2472), [#2469](https://github.com/fishtown-analytics/dbt/issues/2469), [#2477](https://github.com/fishtown-analytics/dbt/pull/2477))
- Fixed DBT Docker entrypoint ([#2470](https://github.com/fishtown-analytics/dbt/issues/2470), [#2475](https://github.com/fishtown-analytics/dbt/pull/2475))
- Fixed a performance regression that occurred even when a user was not using the relevant feature ([#2474](https://github.com/fishtown-analytics/dbt/issues/2474), [#2478](https://github.com/fishtown-analytics/dbt/pull/2478))
- Substantial performance improvements for parsing on large projects, especially projects with many docs definition. ([#2480](https://github.com/fishtown-analytics/dbt/issues/2480), [#2481](https://github.com/fishtown-analytics/dbt/pull/2481))
- Expose Snowflake query id in case of an exception raised by connector ([#2201](https://github.com/fishtown-analytics/dbt/issues/2201), [#2358](https://github.com/fishtown-analytics/dbt/pull/2358))

### Under the hood
- Better support for optional database fields in adapters ([#2487](https://github.com/fishtown-analytics/dbt/issues/2487) [#2489](https://github.com/fishtown-analytics/dbt/pull/2489))

Contributors:
- [@dmateusp](https://github.com/dmateusp) ([#2475](https://github.com/fishtown-analytics/dbt/pull/2475))
- [@ChristianKohlberg](https://github.com/ChristianKohlberg) (#2358](https://github.com/fishtown-analytics/dbt/pull/2358))

## dbt 0.17.0rc1 (May 12, 2020)

### Breaking changes
- The `list_relations_without_caching`, `drop_schema`, and `create_schema` macros and methods now accept a single argument of a Relation object with no identifier field. ([#2411](https://github.com/fishtown-analytics/dbt/pull/2411))

### Features
- Added warning to nodes selector if nothing was matched ([#2115](https://github.com/fishtown-analytics/dbt/issues/2115), [#2343](https://github.com/fishtown-analytics/dbt/pull/2343))
- Suport column descriptions for BigQuery models ([#2335](https://github.com/fishtown-analytics/dbt/issues/2335), [#2402](https://github.com/fishtown-analytics/dbt/pull/2402))
- Added BigQuery option maximum_bytes_billed to set an upper limit for query costs ([#2346](https://github.com/fishtown-analytics/dbt/issues/2346), [#2427](https://github.com/fishtown-analytics/dbt/pull/2427))

### Fixes
- When tracking is disabled due to errors, do not reset the invocation ID ([#2398](https://github.com/fishtown-analytics/dbt/issues/2398), [#2400](https://github.com/fishtown-analytics/dbt/pull/2400))
- Fix for logic error in compilation errors for duplicate data test names ([#2406](https://github.com/fishtown-analytics/dbt/issues/2406), [#2407](https://github.com/fishtown-analytics/dbt/pull/2407))
- Fix list_schemas macro failing for BigQuery ([#2412](https://github.com/fishtown-analytics/dbt/issues/2412), [#2413](https://github.com/fishtown-analytics/dbt/issues/2413))
- When plugins are installed in the same folder as dbt core, report their versions. ([#2410](https://github.com/fishtown-analytics/dbt/issues/2410), [#2418](https://github.com/fishtown-analytics/dbt/pull/2418))
- Fix for making schema tests work for community plugin [dbt-sqlserver](https://github.com/mikaelene/dbt-sqlserver) [#2414](https://github.com/fishtown-analytics/dbt/pull/2414)
- Fix a bug where quoted uppercase schemas on snowflake were not processed properly during cache building. ([#2403](https://github.com/fishtown-analytics/dbt/issues/2403), [#2411](https://github.com/fishtown-analytics/dbt/pull/2411))
- Fix for extra spacing and parentheses when creating views in BigQuery ([#2421](https://github.com/fishtown-analytics/dbt/issues/2421), [#2422](https://github.com/fishtown-analytics/dbt/issues/2422))

### Docs
- Do not render hidden models in the search bar ([docs#89](https://github.com/fishtown-analytics/dbt-docs/issues/89), [docs#90](https://github.com/fishtown-analytics/dbt-docs/pull/90))

### Under the hood
- Track distinct project hashes in anonymous usage metrics for package downloads ([#2351](https://github.com/fishtown-analytics/dbt/issues/2351), [#2429](https://github.com/fishtown-analytics/dbt/pull/2429))

Contributors:
 - [@azhard](https://github.com/azhard) ([#2413](https://github.com/fishtown-analytics/dbt/pull/2413), [#2422](https://github.com/fishtown-analytics/dbt/pull/2422))
 - [@mikaelene](https://github.com/mikaelene) [#2414](https://github.com/fishtown-analytics/dbt/pull/2414)
 - [@raalsky](https://github.com/Raalsky) ([#2343](https://github.com/fishtown-analytics/dbt/pull/2343))
 - [@haukeduden](https://github.com/haukeduden) ([#2427](https://github.com/fishtown-analytics/dbt/pull/2427))
 - [@alf-mindshift](https://github.com/alf-mindshift) ([docs#90](https://github.com/fishtown-analytics/dbt-docs/pull/90))

## dbt 0.17.0b1 (May 5, 2020)

### Breaking changes
- Added a new dbt_project.yml version format. This emits a deprecation warning currently, but support for the existing version will be removed in a future dbt version ([#2300](https://github.com/fishtown-analytics/dbt/issues/2300), [#2312](https://github.com/fishtown-analytics/dbt/pull/2312))
- The `graph` object available in some dbt contexts now has an additional member `sources` (along side the existing `nodes`). Sources have been removed from `nodes` and added to `sources` instead ([#2312](https://github.com/fishtown-analytics/dbt/pull/2312))
- The 'location' field has been removed from bigquery catalogs ([#2382](https://github.com/fishtown-analytics/dbt/pull/2382))

### Features
- Added --fail-fast argument for dbt run and dbt test to fail on first test failure or runtime error. ([#1649](https://github.com/fishtown-analytics/dbt/issues/1649), [#2224](https://github.com/fishtown-analytics/dbt/pull/2224))
- Support for appending query comments to SQL queries. ([#2138](https://github.com/fishtown-analytics/dbt/issues/2138), [#2199](https://github.com/fishtown-analytics/dbt/pull/2199))
- Added a `get-manifest` API call. ([#2168](https://github.com/fishtown-analytics/dbt/issues/2168), [#2232](https://github.com/fishtown-analytics/dbt/pull/2232))
- Support adapter-specific aliases (like `project` and `dataset` on BigQuery) in source definitions. ([#2133](https://github.com/fishtown-analytics/dbt/issues/2133), [#2244](https://github.com/fishtown-analytics/dbt/pull/2244))
- Users can now use jinja as arguments to tests. Test arguments are rendered in the native context and injected into the test execution context directly. ([#2149](https://github.com/fishtown-analytics/dbt/issues/2149), [#2220](https://github.com/fishtown-analytics/dbt/pull/2220))
- Added support for `db_groups` and `autocreate` flags in Redshift configurations.  ([#1995](https://github.com/fishtown-analytics/dbt/issues/1995), [#2262](https://github.com/fishtown-analytics/dbt/pull/2262))
- Users can supply paths as arguments to `--models` and `--select`, either explicitily by prefixing with `path:` or implicitly with no prefix. ([#454](https://github.com/fishtown-analytics/dbt/issues/454), [#2258](https://github.com/fishtown-analytics/dbt/pull/2258))
- dbt now builds the relation cache for "dbt compile" and "dbt ls" as well as "dbt run" ([#1705](https://github.com/fishtown-analytics/dbt/issues/1705), [#2319](https://github.com/fishtown-analytics/dbt/pull/2319))
- Snowflake now uses "show terse objects" to build the relations cache instead of selecting from the information schema ([#2174](https://github.com/fishtown-analytics/dbt/issues/2174), [#2322](https://github.com/fishtown-analytics/dbt/pull/2322))
- Snowflake now uses "describe table" to get the columns in a relation ([#2260](https://github.com/fishtown-analytics/dbt/issues/2260), [#2324](https://github.com/fishtown-analytics/dbt/pull/2324))
- Add a 'depends_on' attribute to the log record extra field ([#2316](https://github.com/fishtown-analytics/dbt/issues/2316), [#2341](https://github.com/fishtown-analytics/dbt/pull/2341))
- Added a '--no-browser' argument to "dbt docs serve" so you can serve docs in an environment that only has a CLI browser which would otherwise deadlock dbt ([#2004](https://github.com/fishtown-analytics/dbt/issues/2004), [#2364](https://github.com/fishtown-analytics/dbt/pull/2364))
-  Snowflake now uses "describe table" to get the columns in a relation ([#2260](https://github.com/fishtown-analytics/dbt/issues/2260), [#2324](https://github.com/fishtown-analytics/dbt/pull/2324))
- Sources (and therefore freshness tests) can be enabled and disabled via dbt_project.yml ([#2283](https://github.com/fishtown-analytics/dbt/issues/2283), [#2312](https://github.com/fishtown-analytics/dbt/pull/2312), [#2357](https://github.com/fishtown-analytics/dbt/pull/2357))
- schema.yml files are now fully rendered in a context that is aware of vars declared in from dbt_project.yml files ([#2269](https://github.com/fishtown-analytics/dbt/issues/2269), [#2357](https://github.com/fishtown-analytics/dbt/pull/2357))
- Sources from dependencies can be overridden in schema.yml files ([#2287](https://github.com/fishtown-analytics/dbt/issues/2287), [#2357](https://github.com/fishtown-analytics/dbt/pull/2357))
- Implement persist_docs for both `relation` and `comments` on postgres and redshift, and extract them when getting the catalog. ([#2333](https://github.com/fishtown-analytics/dbt/issues/2333), [#2378](https://github.com/fishtown-analytics/dbt/pull/2378))
- Added a filter named `as_text` to the native environment rendering code that allows users to mark a value as always being a string ([#2384](https://github.com/fishtown-analytics/dbt/issues/2384), [#2395](https://github.com/fishtown-analytics/dbt/pull/2395))
- Relation comments supported for Snowflake tables and views. Column comments supported for tables. ([#1722](https://github.com/fishtown-analytics/dbt/issues/1722), [#2321](https://github.com/fishtown-analytics/dbt/pull/2321))

### Fixes
- When a jinja value is undefined, give a helpful error instead of failing with cryptic "cannot pickle ParserMacroCapture" errors ([#2110](https://github.com/fishtown-analytics/dbt/issues/2110), [#2184](https://github.com/fishtown-analytics/dbt/pull/2184))
- Added timeout to registry download call ([#2195](https://github.com/fishtown-analytics/dbt/issues/2195), [#2228](https://github.com/fishtown-analytics/dbt/pull/2228))
- When a macro is called with invalid arguments, include the calling model in the output ([#2073](https://github.com/fishtown-analytics/dbt/issues/2073), [#2238](https://github.com/fishtown-analytics/dbt/pull/2238))
- When a warn exception is not in a jinja do block, return an empty string instead of None ([#2222](https://github.com/fishtown-analytics/dbt/issues/2222), [#2259](https://github.com/fishtown-analytics/dbt/pull/2259))
- Add dbt plugin versions to --version([#2272](https://github.com/fishtown-analytics/dbt/issues/2272), [#2279](https://github.com/fishtown-analytics/dbt/pull/2279))
- When a Redshift table is defined as "auto", don't provide diststyle ([#2246](https://github.com/fishtown-analytics/dbt/issues/2246), [#2298](https://github.com/fishtown-analytics/dbt/pull/2298))
- Made file names lookups case-insensitve (.sql, .SQL, .yml, .YML) and if .yaml files are found, raise a warning indicating dbt will parse these files in future releases. ([#1681](https://github.com/fishtown-analytics/dbt/issues/1681), [#2263](https://github.com/fishtown-analytics/dbt/pull/2263))
- Return error message when profile is empty in profiles.yml. ([#2292](https://github.com/fishtown-analytics/dbt/issues/2292), [#2297](https://github.com/fishtown-analytics/dbt/pull/2297))
- Fix skipped node count in stdout at the end of a run ([#2095](https://github.com/fishtown-analytics/dbt/issues/2095), [#2310](https://github.com/fishtown-analytics/dbt/pull/2310))
- Fix an issue where BigQuery incorrectly used a relation's quote policy as the basis for the information schema's include policy, instead of the relation's include policy. ([#2188](https://github.com/fishtown-analytics/dbt/issues/2188), [#2325](https://github.com/fishtown-analytics/dbt/pull/2325))
- Fix "dbt deps" command so it respects the "--project-dir" arg if specified. ([#2338](https://github.com/fishtown-analytics/dbt/issues/2338), [#2339](https://github.com/fishtown-analytics/dbt/issues/2339))
- On `run_cli` API calls that are passed `--vars` differing from the server's `--vars`, the RPC server rebuilds the manifest for that call. ([#2265](https://github.com/fishtown-analytics/dbt/issues/2265), [#2363](https://github.com/fishtown-analytics/dbt/pull/2363))
- Remove the query job SQL from bigquery exceptions ([#2383](https://github.com/fishtown-analytics/dbt/issues/2383), [#2393](https://github.com/fishtown-analytics/dbt/pull/2393))
- Fix "Object of type Decimal is not JSON serializable" error when BigQuery queries returned numeric types in nested data structures ([#2336](https://github.com/fishtown-analytics/dbt/issues/2336), [#2348](https://github.com/fishtown-analytics/dbt/pull/2348))
- No longer query the information_schema.schemata view on bigquery ([#2320](https://github.com/fishtown-analytics/dbt/issues/2320), [#2382](https://github.com/fishtown-analytics/dbt/pull/2382))
- Preserve original subdirectory structure in compiled files. ([#2173](https://github.com/fishtown-analytics/dbt/issues/2173), [#2349](https://github.com/fishtown-analytics/dbt/pull/2349))
- Add support for `sql_header` config in incremental models ([#2136](https://github.com/fishtown-analytics/dbt/issues/2136), [#2200](https://github.com/fishtown-analytics/dbt/pull/2200))
- The ambiguous alias check now examines the node's database value as well as the schema/identifier ([#2326](https://github.com/fishtown-analytics/dbt/issues/2326), [#2387](https://github.com/fishtown-analytics/dbt/pull/2387))
- Postgres array types can now be returned via `run_query` macro calls ([#2337](https://github.com/fishtown-analytics/dbt/issues/2337), [#2376](https://github.com/fishtown-analytics/dbt/pull/2376))
- Add missing comma to `dbt compile` help text  ([#2388](https://github.com/fishtown-analytics/dbt/issues/2388) [#2389](https://github.com/fishtown-analytics/dbt/pull/2389))
- Fix for non-atomic snapshot staging table creation ([#1884](https://github.com/fishtown-analytics/dbt/issues/1884), [#2390](https://github.com/fishtown-analytics/dbt/pull/2390))
- Fix for snapshot errors when strategy changes from `check` to `timestamp` between runs ([#2350](https://github.com/fishtown-analytics/dbt/issues/2350), [#2391](https://github.com/fishtown-analytics/dbt/pull/2391))

### Under the hood
- Added more tests for source inheritance ([#2264](https://github.com/fishtown-analytics/dbt/issues/2264), [#2291](https://github.com/fishtown-analytics/dbt/pull/2291))
- Update documentation website for 0.17.0 ([#2284](https://github.com/fishtown-analytics/dbt/issues/2284))

Contributors:
 - [@raalsky](https://github.com/Raalsky) ([#2224](https://github.com/fishtown-analytics/dbt/pull/2224), [#2228](https://github.com/fishtown-analytics/dbt/pull/2228))
 - [@ilkinulas](https://github.com/ilkinulas) [#2199](https://github.com/fishtown-analytics/dbt/pull/2199)
 - [@kyleabeauchamp](https://github.com/kyleabeauchamp) [#2262](https://github.com/fishtown-analytics/dbt/pull/2262)
 - [@jeremyyeo](https://github.com/jeremyyeo) [#2259](https://github.com/fishtown-analytics/dbt/pull/2259)
 - [@rodrigodelmonte](https://github.com/rodrigodelmonte) [#2298](https://github.com/fishtown-analytics/dbt/pull/2298)
 - [@sumanau7](https://github.com/sumanau7) ([#2279](https://github.com/fishtown-analytics/dbt/pull/2279), [#2263](https://github.com/fishtown-analytics/dbt/pull/2263), [#2297](https://github.com/fishtown-analytics/dbt/pull/2297))
 - [@nickwu241](https://github.com/nickwu241) [#2339](https://github.com/fishtown-analytics/dbt/issues/2339)
 - [@Fokko](https://github.com/Fokko) [#2361](https://github.com/fishtown-analytics/dbt/pull/2361)
 - [@franloza](https://github.com/franloza) [#2349](https://github.com/fishtown-analytics/dbt/pull/2349)
 - [@sethwoodworth](https://github.com/sethwoodworth) [#2389](https://github.com/fishtown-analytics/dbt/pull/2389)
 - [@snowflakeseitz](https://github.com/snowflakeseitz) [#2321](https://github.com/fishtown-analytics/dbt/pull/2321)

## dbt 0.16.1 (April 14, 2020)

### Features
- Support for appending query comments to SQL queries. ([#2138](https://github.com/fishtown-analytics/dbt/issues/2138) [#2199](https://github.com/fishtown-analytics/dbt/issues/2199))

### Fixes
- dbt now renders the project name in the "base" context, in particular giving it access to `var` and `env_var` ([#2230](https://github.com/fishtown-analytics/dbt/issues/2230), [#2251](https://github.com/fishtown-analytics/dbt/pull/2251))
- Fix an issue with raw blocks where multiple raw blocks in the same file resulted in an error ([#2241](https://github.com/fishtown-analytics/dbt/issues/2241), [#2252](https://github.com/fishtown-analytics/dbt/pull/2252))
- Fix a redshift-only issue that caused an error when `dbt seed` found a seed with an entirely empty column that was set to a `varchar` data type. ([#2250](https://github.com/fishtown-analytics/dbt/issues/2250), [#2254](https://github.com/fishtown-analytics/dbt/pull/2254))
- Fix a bug where third party plugins that used the default `list_schemas` and `information_schema_name` macros with database quoting enabled double-quoted the database name in their queries ([#2267](https://github.com/fishtown-analytics/dbt/issues/2267), [#2281](https://github.com/fishtown-analytics/dbt/pull/2281))
- The BigQuery "partitions" config value can now be used in `dbt_project.yml` ([#2256](https://github.com/fishtown-analytics/dbt/issues/2256), [#2280](https://github.com/fishtown-analytics/dbt/pull/2280))
- dbt deps once again does not require a profile, but if profile-specific fields are accessed users will get an error ([#2231](https://github.com/fishtown-analytics/dbt/issues/2231), [#2290](https://github.com/fishtown-analytics/dbt/pull/2290))
- Macro name collisions between dbt and plugins now raise an appropriate exception, instead of an AttributeError ([#2288](https://github.com/fishtown-analytics/dbt/issues/2288), [#2293](https://github.com/fishtown-analytics/dbt/pull/2293))
- The create_adapter_plugin.py script has been updated to support 0.16.X adapters ([#2145](https://github.com/fishtown-analytics/dbt/issues/2145), [#2294](https://github.com/fishtown-analytics/dbt/pull/2294))

### Under the hood
- Pin google libraries to higher minimum values, add more dependencies as explicit ([#2233](https://github.com/fishtown-analytics/dbt/issues/2233), [#2249](https://github.com/fishtown-analytics/dbt/pull/2249))

Contributors:
 - [@ilkinulas](https://github.com/ilkinulas) [#2199](https://github.com/fishtown-analytics/dbt/pull/2199)

## dbt 0.16.0 (March 23, 2020)

## dbt 0.16.0rc4 (March 20, 2020)

### Fixes
- When dbt encounters databases, schemas, or tables with names that look like numbers, treat them as strings ([#2206](https://github.com/fishtown-analytics/dbt/issues/2206), [#2208](https://github.com/fishtown-analytics/dbt/pull/2208))
- Increased the lower bound for google-cloud-bigquery ([#2213](https://github.com/fishtown-analytics/dbt/issues/2213), [#2214](https://github.com/fishtown-analytics/dbt/pull/2214))

## dbt 0.16.0rc3 (March 11, 2020)

### Fixes
- If database quoting is enabled, do not attempt to create schemas that already exist ([#2186](https://github.com/fishtown-analytics/dbt/issues/2186), [#2187](https://github.com/fishtown-analytics/dbt/pull/2187))

### Features
- Support for appending query comments to SQL queries. ([#2138](https://github.com/fishtown-analytics/dbt/issues/2138))

## dbt 0.16.0rc2 (March 4, 2020)

### Under the hood
- Pin cffi to <1.14 to avoid a version conflict with snowflake-connector-python ([#2180](https://github.com/fishtown-analytics/dbt/issues/2180), [#2181](https://github.com/fishtown-analytics/dbt/pull/2181))

## dbt 0.16.0rc1 (March 4, 2020)

### Breaking changes
- When overriding the snowflake__list_schemas macro, you must now run a result with a column named 'name' instead of the first column ([#2171](https://github.com/fishtown-analytics/dbt/pull/2171))
- dbt no longer supports databases with greater than 10,000 schemas ([#2171](https://github.com/fishtown-analytics/dbt/pull/2171))

### Features
- Remove the requirement to have a passphrase when using Snowflake key pair authentication ([#1805](https://github.com/fishtown-analytics/dbt/issues/1805), [#2164](https://github.com/fishtown-analytics/dbt/pull/2164))
- Adding optional "sslmode" parameter for postgres ([#2152](https://github.com/fishtown-analytics/dbt/issues/2152), [#2154](https://github.com/fishtown-analytics/dbt/pull/2154))
- Docs website changes:
  - Handle non-array `accepted_values` test arguments ([dbt-docs#70](https://github.com/fishtown-analytics/dbt-docs/pull/70))
  - Support filtering by resource type ([dbt-docs#77](https://github.com/fishtown-analytics/dbt-docs/pull/77))
  - Render analyses, macros, and custom data tests ([dbt-docs#72](https://github.com/fishtown-analytics/dbt-docs/pull/72), [dbt-docs#77](https://github.com/fishtown-analytics/dbt-docs/pull/77), [dbt-docs#69](https://github.com/fishtown-analytics/dbt-docs/pull/69))
  - Support hiding models from the docs (these nodes still render in the DAG view as "hidden") ([dbt-docs#71](https://github.com/fishtown-analytics/dbt-docs/pull/71))
  - Render `meta` fields as "details" in node views ([dbt-docs#73](https://github.com/fishtown-analytics/dbt-docs/pull/73))
  - Default to lower-casing Snowflake columns specified in all-caps ([dbt-docs#74](https://github.com/fishtown-analytics/dbt-docs/pull/74))
  - Upgrade site dependencies
- Support `insert_overwrite` materializtion for BigQuery incremental models ([#2153](https://github.com/fishtown-analytics/dbt/pull/2153))


### Under the hood
- Use `show terse schemas in database` (chosen based on data collected by Michael Weinberg) instead of `select ... from information_schema.schemata` when collecting the list of schemas in a database ([#2166](https://github.com/fishtown-analytics/dbt/issues/2166), [#2171](https://github.com/fishtown-analytics/dbt/pull/2171))
- Parallelize filling the cache and listing schemas in each database during startup ([#2127](https://github.com/fishtown-analytics/dbt/issues/2127), [#2157](https://github.com/fishtown-analytics/dbt/pull/2157))

Contributors:
 - [@mhmcdonald](https://github.com/mhmcdonald) ([#2164](https://github.com/fishtown-analytics/dbt/pull/2164))
 - [@dholleran-lendico](https://github.com/dholleran-lendico) ([#2154](https://github.com/fishtown-analytics/dbt/pull/2154))

## dbt 0.16.0b3 (February 26, 2020)

### Breaking changes
- Arguments to source tests are not parsed in the config-rendering context, and are passed as their literal unparsed values to macros ([#2150](https://github.com/fishtown-analytics/dbt/pull/2150))
- `generate_schema_name` macros that accept a single argument are no longer supported ([#2143](https://github.com/fishtown-analytics/dbt/pull/2143))

### Features
- Add a "docs" field to models, with a "show" subfield ([#1671](https://github.com/fishtown-analytics/dbt/issues/1671), [#2107](https://github.com/fishtown-analytics/dbt/pull/2107))
- Add an optional "sslmode" parameter for postgres ([#2152](https://github.com/fishtown-analytics/dbt/issues/2152), [#2154](https://github.com/fishtown-analytics/dbt/pull/2154))
- Remove the requirement to have a passphrase when using Snowflake key pair authentication ([#1804](https://github.com/fishtown-analytics/dbt/issues/1805), [#2164](https://github.com/fishtown-analytics/dbt/pull/2164))
- Support a cost-effective approach for incremental models on BigQuery using scription ([#1034](https://github.com/fishtown-analytics/dbt/issues/1034), [#2140](https://github.com/fishtown-analytics/dbt/pull/2140))
- Add a dbt-{dbt_version} user agent field to the bigquery connector ([#2121](https://github.com/fishtown-analytics/dbt/issues/2121), [#2146](https://github.com/fishtown-analytics/dbt/pull/2146))
- Add support for `generate_database_name` macro ([#1695](https://github.com/fishtown-analytics/dbt/issues/1695), [#2143](https://github.com/fishtown-analytics/dbt/pull/2143))
- Expand the search path for schema.yml (and by extension, the default docs path) to include macro-paths and analysis-paths (in addition to source-paths, data-paths, and snapshot-paths) ([#2155](https://github.com/fishtown-analytics/dbt/issues/2155), [#2160](https://github.com/fishtown-analytics/dbt/pull/2160))

### Fixes
- Fix issue where dbt did not give an error in the presence of duplicate doc names ([#2054](https://github.com/fishtown-analytics/dbt/issues/2054), [#2080](https://github.com/fishtown-analytics/dbt/pull/2080))
- Include vars provided to the cli method when running the actual method ([#2092](https://github.com/fishtown-analytics/dbt/issues/2092), [#2104](https://github.com/fishtown-analytics/dbt/pull/2104))
- Improved error messages with malformed packages.yml ([#2017](https://github.com/fishtown-analytics/dbt/issues/2017), [#2078](https://github.com/fishtown-analytics/dbt/pull/2078))
- Fix an issue where dbt rendered source test args, fix issue where dbt ran an extra compile pass over the wrapped SQL. ([#2114](https://github.com/fishtown-analytics/dbt/issues/2114), [#2150](https://github.com/fishtown-analytics/dbt/pull/2150))
- Set more upper bounds for jinja2,requests, and idna dependencies, upgrade snowflake-connector-python ([#2147](https://github.com/fishtown-analytics/dbt/issues/2147), [#2151](https://github.com/fishtown-analytics/dbt/pull/2151))

Contributors:
 - [@bubbomb](https://github.com/bubbomb) ([#2080](https://github.com/fishtown-analytics/dbt/pull/2080))
 - [@sonac](https://github.com/sonac) ([#2078](https://github.com/fishtown-analytics/dbt/pull/2078))

## dbt 0.16.0b1 (February 11, 2020)

### Breaking changes
- Update the debug log format ([#2099](https://github.com/fishtown-analytics/dbt/pull/2099))
- Removed `docrefs` from output ([#2096](https://github.com/fishtown-analytics/dbt/pull/2096))
- Contexts updated to be more consistent and well-defined ([#1053](https://github.com/fishtown-analytics/dbt/issues/1053), [#1981](https://github.com/fishtown-analytics/dbt/issues/1981), [#1255](https://github.com/fishtown-analytics/dbt/issues/1255), [#2085](https://github.com/fishtown-analytics/dbt/pull/2085))
- The syntax of the `get_catalog` macro has changed ([#2037](https://github.com/fishtown-analytics/dbt/pull/2037))
- Agate type inference is no longer locale-specific. Only a small number of date/datetime formats are supported. If a seed has a specified column type, agate will not perform any type inference (it will instead be cast from a string). ([#999](https://github.com/fishtown-analytics/dbt/issues/999), [#1639](https://github.com/fishtown-analytics/dbt/issues/1639), [#1920](https://github.com/fishtown-analytics/dbt/pull/1920))

### Features
- Add column-level quoting control for tests ([#2106](https://github.com/fishtown-analytics/dbt/issues/2106), [#2047](https://github.com/fishtown-analytics/dbt/pull/2047))
- Add the macros every node uses to its `depends_on.macros` list ([#2082](https://github.com/fishtown-analytics/dbt/issues/2082), [#2103](https://github.com/fishtown-analytics/dbt/pull/2103))
- Add `arguments` field to macros ([#2081](https://github.com/fishtown-analytics/dbt/issues/2081), [#2083](https://github.com/fishtown-analytics/dbt/issues/2083), [#2096](https://github.com/fishtown-analytics/dbt/pull/2096))
- Batch the anonymous usage statistics requests to improve performance ([#2008](https://github.com/fishtown-analytics/dbt/issues/2008), [#2089](https://github.com/fishtown-analytics/dbt/pull/2089))
- Add documentation for macros/analyses ([#1041](https://github.com/fishtown-analytics/dbt/issues/1041), [#2068](https://github.com/fishtown-analytics/dbt/pull/2068))
- Search for docs in 'data' and 'snapshots' folders, in addition to 'models' ([#1832](https://github.com/fishtown-analytics/dbt/issues/1832), [#2058](https://github.com/fishtown-analytics/dbt/pull/2058))
- Add documentation for snapshots and seeds ([#1974](https://github.com/fishtown-analytics/dbt/issues/1974), [#2051](https://github.com/fishtown-analytics/dbt/pull/2051))
- Add `Column.is_number`/`Column.is_float` methods ([#1969](https://github.com/fishtown-analytics/dbt/issues/1969), [#2046](https://github.com/fishtown-analytics/dbt/pull/2046))
- Detect duplicate macros and cause an error when they are detected ([#1891](https://github.com/fishtown-analytics/dbt/issues/1891), [#2045](https://github.com/fishtown-analytics/dbt/pull/2045))
- Add support for `--select` on `dbt seed` ([#1711](https://github.com/fishtown-analytics/dbt/issues/1711), [#2042](https://github.com/fishtown-analytics/dbt/pull/2042))
- Add tags for sources (like model tags) and columns (tags apply to tests of that column) ([#1906](https://github.com/fishtown-analytics/dbt/issues/1906), [#1586](https://github.com/fishtown-analytics/dbt/issues/1586), [#2039](https://github.com/fishtown-analytics/dbt/pull/2039))
- Improve the speed of catalog generation by performing multiple smaller queries instead of one huge query ([#2009](https://github.com/fishtown-analytics/dbt/issues/2009), [#2037](https://github.com/fishtown-analytics/dbt/pull/2037))
- Add`toyaml` and `fromyaml` methods to the base context ([#1911](https://github.com/fishtown-analytics/dbt/issues/1911), [#2036](https://github.com/fishtown-analytics/dbt/pull/2036))
- Add `database_schemas` to the on-run-end context ([#1924](https://github.com/fishtown-analytics/dbt/issues/1924), [#2031](https://github.com/fishtown-analytics/dbt/pull/2031))
- Add the concept of `builtins` to the dbt context, make it possible to override functions like `ref` ([#1603](https://github.com/fishtown-analytics/dbt/issues/1603), [#2028](https://github.com/fishtown-analytics/dbt/pull/2028))
- Add a `meta` key to most `schema.yml` objects ([#1362](https://github.com/fishtown-analytics/dbt/issues/1362), [#2015](https://github.com/fishtown-analytics/dbt/pull/2015))
- Add clickable docs URL link in CLI output ([#2027](https://github.com/fishtown-analytics/dbt/issues/2027), [#2131](https://github.com/fishtown-analytics/dbt/pull/2131))
- Add `role` parameter in Postgres target configuration ([#1955](https://github.com/fishtown-analytics/dbt/issues/1955), [#2137](https://github.com/fishtown-analytics/dbt/pull/2137))
- Parse model hooks and collect `ref` statements ([#1957](https://github.com/fishtown-analytics/dbt/issues/1957), [#2025](https://github.com/fishtown-analytics/dbt/pull/2025))

### Fixes
- Fix the help output for `dbt docs` and `dbt source` to not include misleading flags ([#2038](https://github.com/fishtown-analytics/dbt/issues/2038), [#2105](https://github.com/fishtown-analytics/dbt/pull/2105))
- Allow `dbt debug` from subdirectories ([#2086](https://github.com/fishtown-analytics/dbt/issues/2086), [#2094](https://github.com/fishtown-analytics/dbt/pull/2094))
- Fix the `--no-compile` flag to `dbt docs generate` not crash dbt ([#2090](https://github.com/fishtown-analytics/dbt/issues/2090), [#2093](https://github.com/fishtown-analytics/dbt/pull/2093))
- Fix issue running `dbt debug` with an empty `dbt_project.yml` file ([#2116](https://github.com/fishtown-analytics/dbt/issues/2116), [#2120](https://github.com/fishtown-analytics/dbt/pull/2120))
- Ovewrwrite source config fields that should clobber, rather than deep merging them ([#2049](https://github.com/fishtown-analytics/dbt/issues/2049), [#2062](https://github.com/fishtown-analytics/dbt/pull/2062))
- Fix a bug in macro search where built-in macros could not be overridden for `dbt run-operation` ([#2032](https://github.com/fishtown-analytics/dbt/issues/2032), [#2035](https://github.com/fishtown-analytics/dbt/pull/2035))
- dbt now detects dependencies with the same name as the current project as an error instead of silently clobbering each other ([#2029](https://github.com/fishtown-analytics/dbt/issues/2029), [#2030](https://github.com/fishtown-analytics/dbt/pull/2030))
- Exclude tests of disabled models in compile statistics ([#1804](https://github.com/fishtown-analytics/dbt/issues/1804), [#2026](https://github.com/fishtown-analytics/dbt/pull/2026))
- Do not show ephemeral models as being cancelled during ctrl+c ([#1993](https://github.com/fishtown-analytics/dbt/issues/1993), [#2024](https://github.com/fishtown-analytics/dbt/pull/2024))
- Improve errors on plugin import failure ([#2006](https://github.com/fishtown-analytics/dbt/issues/2006), [#2022](https://github.com/fishtown-analytics/dbt/pull/2022))
- Fix the behavior of the `project-dir` argument when running `dbt debug` ([#1733](https://github.com/fishtown-analytics/dbt/issues/1733), [#1989](https://github.com/fishtown-analytics/dbt/pull/1989))

### Under the hood
- Improve the CI process for externally-contributed PRs ([#2033](https://github.com/fishtown-analytics/dbt/issues/2033), [#2097](https://github.com/fishtown-analytics/dbt/pull/2097))
- lots and lots of mypy/typing fixes ([#2010](https://github.com/fishtown-analytics/dbt/pull/2010))

Contributors:
 - [@aaronsteers](https://github.com/aaronsteers) ([#2131](https://github.com/fishtown-analytics/dbt/pull/2131))
 - [@alanmcruickshank](https://github.com/alanmcruickshank) ([#2028](https://github.com/fishtown-analytics/dbt/pull/2028))
 - [@franloza](https://github.com/franloza) ([#1989](https://github.com/fishtown-analytics/dbt/pull/1989))
 - [@heisencoder](https://github.com/heisencoder) ([#2099](https://github.com/fishtown-analytics/dbt/pull/2099))
 - [@nchammas](https://github.com/nchammas) ([#2120](https://github.com/fishtown-analytics/dbt/pull/2120))
 - [@NiallRees](https://github.com/NiallRees) ([#2026](https://github.com/fishtown-analytics/dbt/pull/2026))
 - [@shooka](https://github.com/shooka) ([#2137](https://github.com/fishtown-analytics/dbt/pull/2137))
 - [@tayloramurphy](https://github.com/tayloramurphy) ([#2015](https://github.com/fishtown-analytics/dbt/pull/2015))

## dbt 0.15.3 (February 19, 2020)

This is a bugfix release.

### Fixes
- Use refresh tokens in snowflake instead of access tokens ([#2126](https://github.com/fishtown-analytics/dbt/issues/2126), [#2141](https://github.com/fishtown-analytics/dbt/pull/2141))

## dbt 0.15.2 (February 2, 2020)

This is a bugfix release.

### Features
- Add support for Snowflake OAuth authentication ([#2050](https://github.com/fishtown-analytics/dbt/issues/2050), [#2069](https://github.com/fishtown-analytics/dbt/pull/2069))
- Add a -t flag as an alias for `dbt run --target` ([#1281](https://github.com/fishtown-analytics/dbt/issues/1281), [#2057](https://github.com/fishtown-analytics/dbt/pull/2057))

### Fixes
- Fix for UnicodeDecodeError when installing dbt via pip ([#1771](https://github.com/fishtown-analytics/dbt/issues/1771), [#2076](https://github.com/fishtown-analytics/dbt/pull/2076))
- Fix for ability to clean "protected" paths in the `dbt clean` command and improve logging ([#2059](https://github.com/fishtown-analytics/dbt/issues/2059), [#2060](https://github.com/fishtown-analytics/dbt/pull/2060))
- Fix for dbt server error when `{% docs %}` tags are malformed ([#2066](https://github.com/fishtown-analytics/dbt/issues/2066), [#2067](https://github.com/fishtown-analytics/dbt/pull/2067))
- Fix for errant duplicate resource errors when models are disabled and partial parsing is enabled ([#2055](https://github.com/fishtown-analytics/dbt/issues/2055), [#2056](https://github.com/fishtown-analytics/dbt/pull/2056))
- Fix for errant duplicate resource errors when a resource is included in multiple source paths ([#2064](https://github.com/fishtown-analytics/dbt/issues/2064), [#2065](https://github.com/fishtown-analytics/dbt/pull/2065/files))

Contributors:
 - [@markberger](https://github.com/markeberger) ([#2076](https://github.com/fishtown-analytics/dbt/pull/2076))
 - [@emilieschario](https://github.com/emilieschario) ([#2060](https://github.com/fishtown-analytics/dbt/pull/2060))

## dbt 0.15.1 (January 17, 2020)

This is a bugfix release.

### Features
- Lazily load database connections ([#1584](https://github.com/fishtown-analytics/dbt/issues/1584), [#1992](https://github.com/fishtown-analytics/dbt/pull/1992))
- Support raising warnings in user-space ([#1970](https://github.com/fishtown-analytics/dbt/issues/1970), [#1977](https://github.com/fishtown-analytics/dbt/pull/1977))
- Suppport BigQuery label configuration for models ([#1942](https://github.com/fishtown-analytics/dbt/issues/1942), [#1964](https://github.com/fishtown-analytics/dbt/pull/1964))
- Support retrying when BigQuery models fail with server errors ([#1579](https://github.com/fishtown-analytics/dbt/issues/1579), [#1963](https://github.com/fishtown-analytics/dbt/pull/1963))
- Support sql headers in create table/view statements ([#1879](https://github.com/fishtown-analytics/dbt/issues/1879), [#1967](https://github.com/fishtown-analytics/dbt/pull/1967))
- Add source snapshot-freshness to dbt rpc ([#2040](https://github.com/fishtown-analytics/dbt/issues/2040), [#2041](https://github.com/fishtown-analytics/dbt/pull/2041))

### Fixes
- Fix for catalog generation error when datasets are missing on BigQuery ([#1984](https://github.com/fishtown-analytics/dbt/issues/1984), [#2005](https://github.com/fishtown-analytics/dbt/pull/2005))
- Fix for invalid SQL generated when "check" strategy is used in Snapshots with changing schemas ([#1797](https://github.com/fishtown-analytics/dbt/issues/1797), [#2001](https://github.com/fishtown-analytics/dbt/pull/2001)(
- Fix for gaps in valid_from and valid_to timestamps when "check" strategy is used in Snapshots on some databases ([#1736](https://github.com/fishtown-analytics/dbt/issues/1736), [#1994](https://github.com/fishtown-analytics/dbt/pull/1994))
- Fix incorrect thread names in dbt server logs ([#1905](https://github.com/fishtown-analytics/dbt/issues/1905), [#2002](https://github.com/fishtown-analytics/dbt/pull/2002))
- Fix for ignored catalog data when user schemas begin with `pg*` on Postgres and Redshift ([#1960](https://github.com/fishtown-analytics/dbt/issues/1960), [#2003](https://github.com/fishtown-analytics/dbt/pull/2003))
- Fix for poorly defined materialization resolution logic ([#1962](https://github.com/fishtown-analytics/dbt/issues/1962), [#1976](https://github.com/fishtown-analytics/dbt/pull/1976))
- Fix missing `drop_schema` method in adapter namespace ([#1980](https://github.com/fishtown-analytics/dbt/issues/1980), [#1983](https://github.com/fishtown-analytics/dbt/pull/1983))
- Fix incorrect `generated_at` value in the catalog ([#1988](https://github.com/fishtown-analytics/dbt/pull/1988))

### Under the hood
- Fail more gracefully at install time when setuptools is downlevel ([#1975](https://github.com/fishtown-analytics/dbt/issues/1975), [#1978](https://github.com/fishtown-analytics/dbt/pull/1978))
- Make the `DBT_TEST_ALT` integration test warehouse configurable on Snowflake ([#1939](https://github.com/fishtown-analytics/dbt/issues/1939), [#1979](https://github.com/fishtown-analytics/dbt/pull/1979))
- Pin upper bound on `google-cloud-bigquery` dependency to `1.24.0`. ([#2007](https://github.com/fishtown-analytics/dbt/pull/2007))
- Remove duplicate `get_context_modules` method ([#1996](https://github.com/fishtown-analytics/dbt/pull/1996))
- Add type annotations to base adapter code ([#1982](https://github.com/fishtown-analytics/dbt/pull/1982))

Contributors:
 - [@Fokko](https://github.com/Fokko) ([#1996](https://github.com/fishtown-analytics/dbt/pull/1996), [#1988](https://github.com/fishtown-analytics/dbt/pull/1988), [#1982](https://github.com/fishtown-analytics/dbt/pull/1982))
 - [@kconvey](https://github.com/kconvey) ([#1967](https://github.com/fishtown-analytics/dbt/pull/1967))


## dbt 0.15.0 (November 25, 2019)

### Breaking changes
- Support for Python 2.x has been dropped [as it will no longer be supported on January 1, 2020](https://www.python.org/dev/peps/pep-0373/)
- Compilation errors in .yml files are now treated as errors instead of warnings ([#1493](https://github.com/fishtown-analytics/dbt/issues/1493), [#1751](https://github.com/fishtown-analytics/dbt/pull/1751))
- The 'table_name' field field has been removed from Relations
- The existing `compile` and `execute` rpc tasks have been renamed to `compile_sql` and `execute_sql` ([#1779](https://github.com/fishtown-analytics/dbt/issues/1779), [#1798](https://github.com/fishtown-analytics/dbt/pull/1798)) ([docs](https://docs.getdbt.com/v0.15/docs/rpc))
- Custom materializations must now manage dbt's Relation cache ([docs](https://docs.getdbt.com/v0.15/docs/creating-new-materializations#section-6-update-the-relation-cache))

### Installation notes:

dbt v0.15.0 uses the `psycopg2-binary` dependency (instead of `psycopg2`) to simplify installation on platforms that do not have a compiler toolchain installed. If you experience segmentation faults, crashes, or installation errors, you can set the  `DBT_PSYCOPG2_NAME` environment variable to `psycopg2` to change the dependency that dbt installs. This may require a compiler toolchain and development libraries.

```bash
$ DBT_PSYCOPG2_NAME=psycopg2 pip install dbt
```

You may also install specific dbt plugins directly by name. This has the advantage of only installing the Python requirements needed for your particular database:

```bash
$ pip install dbt-postgres
$ pip install dbt-redshift
$ pip install dbt-snowflake
$ pip install dbt-bigquery
```

### Core
#### Features
- Add a JSON logger ([#1237](https://github.com/fishtown-analytics/dbt/issues/1237), [#1791](https://github.com/fishtown-analytics/dbt/pull/1791)) ([docs](https://docs.getdbt.com/v0.15/docs/global-cli-flags#section-log-formatting))
- Add structured logging to dbt ([#1704](https://github.com/fishtown-analytics/dbt/issues/1704), [#1799](https://github.com/fishtown-analytics/dbt/issues/1799), [#1715](https://github.com/fishtown-analytics/dbt/pull/1715), [#1806](https://github.com/fishtown-analytics/dbt/pull/1806))
- Add partial parsing option to the profiles.yml file ([#1835](https://github.com/fishtown-analytics/dbt/issues/1835), [#1836](https://github.com/fishtown-analytics/dbt/pull/1836), [#1487](https://github.com/fishtown-analytics/dbt/issues/1487)) ([docs](https://docs.getdbt.com/v0.15/docs/configure-your-profile#section-partial-parsing))
- Support configurable query comments in SQL queries ([#1643](https://github.com/fishtown-analytics/dbt/issues/1643), [#1864](https://github.com/fishtown-analytics/dbt/pull/1864)) ([docs](https://docs.getdbt.com/v0.15/docs/configuring-query-comments))
- Support atomic full-refreshes for incremental models ([#525](https://github.com/fishtown-analytics/dbt/issues/525), [#1682](https://github.com/fishtown-analytics/dbt/pull/1682))
- Support snapshot configs in dbt_project.yml ([#1613](https://github.com/fishtown-analytics/dbt/issues/1613), [#1759](https://github.com/fishtown-analytics/dbt/pull/1759)) ([docs](https://docs.getdbt.com/v0.15/docs/snapshots#section-configuring-snapshots-in-dbt_project-yml))
- Support cache modifications in materializations ([#1683](https://github.com/fishtown-analytics/dbt/issues/1683), [#1770](https://github.com/fishtown-analytics/dbt/pull/1770)) ([docs](https://docs.getdbt.com/v0.15/docs/creating-new-materializations#section-6-update-the-relation-cache))
- Support `quote` parameter to Accepted Values schema tests ([#1873](https://github.com/fishtown-analytics/dbt/issues/1873), [#1876](https://github.com/fishtown-analytics/dbt/pull/1876)) ([docs](https://docs.getdbt.com/v0.15/docs/testing#section-accepted-values))
- Support Python 3.8 ([#1886](https://github.com/fishtown-analytics/dbt/pull/1886))
- Support filters in sources for `dbt source snapshot-freshness` invocation ([#1495](https://github.com/fishtown-analytics/dbt/issues/1495), [#1776](https://github.com/fishtown-analytics/dbt/pull/1776)) ([docs](https://docs.getdbt.com/v0.15/docs/using-sources#section-filtering-sources))
- Support external table configuration in yml source specifications ([#1784](https://github.com/fishtown-analytics/dbt/pull/1784))
- Improve CLI output when running snapshots ([#1768](https://github.com/fishtown-analytics/dbt/issues/1768), [#1769](https://github.com/fishtown-analytics/dbt/pull/1769))

#### Fixes
- Fix for unhelpful error message for malformed source/ref inputs ([#1660](https://github.com/fishtown-analytics/dbt/issues/1660), [#1809](https://github.com/fishtown-analytics/dbt/pull/1809))
- Fix for lingering backup tables when incremental models are full-refreshed ([#1933](https://github.com/fishtown-analytics/dbt/issues/1933), [#1931](https://github.com/fishtown-analytics/dbt/pull/1931))
- Fix for confusing error message when errors are encountered during compilation ([#1807](https://github.com/fishtown-analytics/dbt/issues/1807), [#1839](https://github.com/fishtown-analytics/dbt/pull/1839))
- Fix for logic error affecting the two-argument flavor of the `ref` function ([#1504](https://github.com/fishtown-analytics/dbt/issues/1504), [#1515](https://github.com/fishtown-analytics/dbt/pull/1515))
- Fix for invalid reference to dbt.exceptions ([#1569](https://github.com/fishtown-analytics/dbt/issues/1569), [#1609](https://github.com/fishtown-analytics/dbt/pull/1609))
- Fix for "cannot run empty query" error when pre/post-hooks are empty ([#1108](https://github.com/fishtown-analytics/dbt/issues/1108), [#1719](https://github.com/fishtown-analytics/dbt/pull/1719))
- Fix for confusing error when project names shadow context attributes ([#1696](https://github.com/fishtown-analytics/dbt/issues/1696), [#1748](https://github.com/fishtown-analytics/dbt/pull/1748))
- Fix for incorrect database logic in docs generation which resulted in columns being "merged" together across tables ([#1708](https://github.com/fishtown-analytics/dbt/issues/1708), [#1774](https://github.com/fishtown-analytics/dbt/pull/1774))
- Fix for seed errors located in dependency packages ([#1723](https://github.com/fishtown-analytics/dbt/issues/1723), [#1723](https://github.com/fishtown-analytics/dbt/issues/1723))
- Fix for confusing error when schema tests return unexpected results ([#1808](https://github.com/fishtown-analytics/dbt/issues/1808), [#1903](https://github.com/fishtown-analytics/dbt/pull/1903))
- Fix for twice-compiled `statement` block contents ([#1717](https://github.com/fishtown-analytics/dbt/issues/1717), [#1719](https://github.com/fishtown-analytics/dbt/pull/1719))
- Fix for inaccurate output in `dbt run-operation --help` ([#1767](https://github.com/fishtown-analytics/dbt/issues/1767), [#1777](https://github.com/fishtown-analytics/dbt/pull/1777))
- Fix for file rotation issues concerning the `logs/dbt.log` file ([#1863](https://github.com/fishtown-analytics/dbt/issues/1863), [#1865](https://github.com/fishtown-analytics/dbt/issues/1865), [#1871](https://github.com/fishtown-analytics/dbt/pull/1871))
- Fix for missing quotes in incremental model build queries ([#1847](https://github.com/fishtown-analytics/dbt/issues/1847), [#1888](https://github.com/fishtown-analytics/dbt/pull/1888))
- Fix for incorrect log level in `printer.print_run_result_error` ([#1818](https://github.com/fishtown-analytics/dbt/issues/1818), [#1823](https://github.com/fishtown-analytics/dbt/pull/1823))

### Docs
- Show seeds and snapshots in the Project and Database views ([docs#37](https://github.com/fishtown-analytics/dbt-docs/issues/37), [docs#25](https://github.com/fishtown-analytics/dbt-docs/issues/25), [docs#52](https://github.com/fishtown-analytics/dbt-docs/pull/52))
- Show sources in the Database tree view ([docs#20](https://github.com/fishtown-analytics/dbt-docs/issues/20), [docs#52](https://github.com/fishtown-analytics/dbt-docs/pull/52))
- Show edges in the DAG between models and seeds ([docs#15](https://github.com/fishtown-analytics/dbt-docs/issues/15), [docs#52](https://github.com/fishtown-analytics/dbt-docs/pull/52))
- Show Accepted Values tests and custom schema tests in the column list for models ([docs#52](https://github.com/fishtown-analytics/dbt-docs/pull/52))
- Fix links for "Refocus on node" and "View documentation" in DAG context menu for seeds ([docs#52](https://github.com/fishtown-analytics/dbt-docs/pull/52))

### Server
- Support docs generation ([#1781](https://github.com/fishtown-analytics/dbt/issues/1781), [#1801](https://github.com/fishtown-analytics/dbt/pull/1801))
- Support custom tags ([#1822](https://github.com/fishtown-analytics/dbt/issues/1822), [#1828](https://github.com/fishtown-analytics/dbt/pull/1828))
- Support invoking `deps` on the rpc server ([#1834](https://github.com/fishtown-analytics/dbt/issues/1834), [#1837](https://github.com/fishtown-analytics/dbt/pull/1837))
- Support invoking `run-operation` and `snapshot` on the rpc server ([#1875](https://github.com/fishtown-analytics/dbt/issues/1875), [#1878](https://github.com/fishtown-analytics/dbt/pull/1878))
- Suppport `--threads` argument to `cli_args` method ([#1897](https://github.com/fishtown-analytics/dbt/issues/1897), [#1909](https://github.com/fishtown-analytics/dbt/pull/1909))
- Support reloading the manifest when a SIGHUP signal is received ([#1684](https://github.com/fishtown-analytics/dbt/issues/1684), [#1699](https://github.com/fishtown-analytics/dbt/pull/1699))
- Support invoking `compile`, `run`, `test`, and `seed` on the rpc server ([#1488](https://github.com/fishtown-analytics/dbt/issues/1488), [#1652](https://github.com/fishtown-analytics/dbt/pull/1652))
- Support returning compilation logs from the last compile in the `status` method ([#1703](https://github.com/fishtown-analytics/dbt/issues/1703), [#1775](https://github.com/fishtown-analytics/dbt/pull/1715))
- Support asyncronous `compile_sql` and `run_sql` methods ([#1706](https://github.com/fishtown-analytics/dbt/issues/1706), [#1735](https://github.com/fishtown-analytics/dbt/pull/1735))
- Improve re-compilation performance ([#1824](https://github.com/fishtown-analytics/dbt/issues/1824), [#1830](https://github.com/fishtown-analytics/dbt/pull/1830))

### Postgres / Redshift
- Support running dbt against schemas which contain materialized views on Postgres ([#1698](https://github.com/fishtown-analytics/dbt/issues/1698), [#1833](https://github.com/fishtown-analytics/dbt/pull/1833))
- Support distyle AUTO in Redshift model configs ([#1882](https://github.com/fishtown-analytics/dbt/issues/1882), [#1885](https://github.com/fishtown-analytics/dbt/pull/1885)) ([docs](https://docs.getdbt.com/v0.15/docs/redshift-configs#section-using-sortkey-and-distkey))
- Fix for internal errors when run against mixed-case logical databases ([#1800](https://github.com/fishtown-analytics/dbt/issues/1800), [#1936](https://github.com/fishtown-analytics/dbt/pull/1936))

### Snowflake
- Support `copy grants` option in Snowflake model configs ([#1744](https://github.com/fishtown-analytics/dbt/issues/1744), [#1747](https://github.com/fishtown-analytics/dbt/pull/1747)) ([docs](https://docs.getdbt.com/v0.15/docs/snowflake-configs#section-copying-grants))
- Support warehouse configuration in Snowflake model configs ([#1358](https://github.com/fishtown-analytics/dbt/issues/1358), [#1899](https://github.com/fishtown-analytics/dbt/issues/1899), [#1788](https://github.com/fishtown-analytics/dbt/pull/1788), [#1901](https://github.com/fishtown-analytics/dbt/pull/1901)) ([docs](https://docs.getdbt.com/v0.15/docs/snowflake-configs#section-configuring-virtual-warehouses))
- Support secure views in Snowflake model configs ([#1730](https://github.com/fishtown-analytics/dbt/issues/1730), [#1743](https://github.com/fishtown-analytics/dbt/pull/1743)) ([docs](https://docs.getdbt.com/v0.15/docs/snowflake-configs#section-secure-views))
- Fix for unclosed connections preventing dbt from exiting when Snowflake is used with client_session_keep_alive ([#1271](https://github.com/fishtown-analytics/dbt/issues/1271), [#1749](https://github.com/fishtown-analytics/dbt/pull/1749))
- Fix for errors on Snowflake when dbt schemas contain `LOCAL TEMPORARY` tables ([#1869](https://github.com/fishtown-analytics/dbt/issues/1869), [#1872](https://github.com/fishtown-analytics/dbt/pull/1872))

### BigQuery
- Support KMS Encryption in BigQuery model configs ([#1829](https://github.com/fishtown-analytics/dbt/issues/1829), [#1851](https://github.com/fishtown-analytics/dbt/issues/1829)) ([docs](https://docs.getdbt.com/v0.15/docs/bigquery-configs#section-managing-kms-encryption))
- Improve docs generation speed by leveraging the information schema ([#1576](https://github.com/fishtown-analytics/dbt/issues/1576), [#1795](https://github.com/fishtown-analytics/dbt/pull/1795))
- Fix for cache errors on BigQuery when dataset names are capitalized ([#1810](https://github.com/fishtown-analytics/dbt/issues/1810), [#1881](https://github.com/fishtown-analytics/dbt/pull/1881))
- Fix for invalid query generation when multiple `options` are provided to a `create table|view` query ([#1786](https://github.com/fishtown-analytics/dbt/issues/1786), [#1787](https://github.com/fishtown-analytics/dbt/pull/1787))
- Use `client.delete_dataset` to drop BigQuery datasets atomically ([#1887](https://github.com/fishtown-analytics/dbt/issues/1887), [#1881](https://github.com/fishtown-analytics/dbt/pull/1881))

### Under the Hood
#### Dependencies
- Drop support for `networkx 1.x` ([#1577](https://github.com/fishtown-analytics/dbt/issues/1577), [#1814](https://github.com/fishtown-analytics/dbt/pull/1814))
- Upgrade `werkzeug` to 0.15.6 ([#1697](https://github.com/fishtown-analytics/dbt/issues/1697), [#1814](https://github.com/fishtown-analytics/dbt/pull/1814))
- Pin `psycopg2` dependency to 2.8.x to prevent segfaults ([#1221](https://github.com/fishtown-analytics/dbt/issues/1221), [#1898](https://github.com/fishtown-analytics/dbt/pull/1898))
- Set a strict upper bound for `jsonschema` dependency ([#1817](https://github.com/fishtown-analytics/dbt/issues/1817), [#1821](https://github.com/fishtown-analytics/dbt/pull/1821), [#1932](https://github.com/fishtown-analytics/dbt/pull/1932))
#### Everything else
- Provide test names and kwargs in the manifest ([#1154](https://github.com/fishtown-analytics/dbt/issues/1154), [#1816](https://github.com/fishtown-analytics/dbt/pull/1816))
- Replace JSON Schemas with data classes ([#1447](https://github.com/fishtown-analytics/dbt/issues/1447), [#1589](https://github.com/fishtown-analytics/dbt/pull/1589))
- Include test name and kwargs in test nodes in the manifest ([#1154](https://github.com/fishtown-analytics/dbt/issues/1154), [#1816](https://github.com/fishtown-analytics/dbt/pull/1816))
- Remove logic around handling `archive` blocks in the `dbt_project.yml` file ([#1580](https://github.com/fishtown-analytics/dbt/issues/1580), [#1581](https://github.com/fishtown-analytics/dbt/pull/1581))
- Remove the APIObject class ([#1762](https://github.com/fishtown-analytics/dbt/issues/1762), [#1780](https://github.com/fishtown-analytics/dbt/pull/1780))

## Contributors
Thanks all for your contributions to dbt! :tada:

- [@captainEli](https://github.com/captainEli) ([#1809](https://github.com/fishtown-analytics/dbt/pull/1809))
- [@clausherther](https://github.com/clausherther) ([#1876](https://github.com/fishtown-analytics/dbt/pull/1876))
- [@jtcohen6](https://github.com/jtcohen6) ([#1784](https://github.com/fishtown-analytics/dbt/pull/1784))
- [@tbescherer](https://github.com/tbescherer) ([#1515](https://github.com/fishtown-analytics/dbt/pull/1515))
- [@aminamos](https://github.com/aminamos) ([#1609](https://github.com/fishtown-analytics/dbt/pull/1609))
- [@JusLarsen](https://github.com/JusLarsen) ([#1903](https://github.com/fishtown-analytics/dbt/pull/1903))
- [@heisencoder](https://github.com/heisencoder) ([#1823](https://github.com/fishtown-analytics/dbt/pull/1823))
- [@tjengel](https://github.com/tjengel) ([#1885](https://github.com/fishtown-analytics/dbt/pull/1885))
- [@Carolus-Holman](https://github.com/tjengel) ([#1747](https://github.com/fishtown-analytics/dbt/pull/1747), [#1743](https://github.com/fishtown-analytics/dbt/pull/1743))
- [@kconvey](https://github.com/tjengel) ([#1851](https://github.com/fishtown-analytics/dbt/pull/1851))
- [@darrenhaken](https://github.com/darrenhaken) ([#1787](https://github.com/fishtown-analytics/dbt/pull/1787))


## dbt 0.14.4 (November 8, 2019)

This release changes the version ranges of some of dbt's dependencies. These changes address installation issues in 0.14.3 when dbt is installed from pip. You can view the full list of dependency version changes [in this commit](https://github.com/fishtown-analytics/dbt/commit/b4dd265cb433480a59bbd15d140d46ebf03644eb).

Note: If you are installing dbt into an environment alongside other Python libraries, you can install individual dbt plugins with:
```
pip install dbt-postgres
pip install dbt-redshift
pip install dbt-snowflake
pip install dbt-bigquery
```

Installing specific plugins may help mitigate issues regarding incompatible versions of dependencies between dbt and other libraries.

### Fixes:
 - Fix dependency issues caused by a bad release of `snowflake-connector-python` ([#1892](https://github.com/fishtown-analytics/dbt/issues/1892), [#1895](https://github.com/fishtown-analytics/dbt/pull/1895/files))


## dbt 0.14.3 (October 10, 2019)

This is a bugfix release.

### Fixes:
- Fix for `dictionary changed size during iteration` race condition ([#1740](https://github.com/fishtown-analytics/dbt/issues/1740), [#1750](https://github.com/fishtown-analytics/dbt/pull/1750))
- Fix upper bound on jsonschema dependency to 3.1.1 ([#1817](https://github.com/fishtown-analytics/dbt/issues/1817), [#1819](https://github.com/fishtown-analytics/dbt/pull/1819))

### Under the hood:
- Provide a programmatic method for validating profile targets ([#1754](https://github.com/fishtown-analytics/dbt/issues/1754), [#1775](https://github.com/fishtown-analytics/dbt/pull/1775))

## dbt 0.14.2 (September 13, 2019)

### Overview

This is a bugfix release.

### Fixes:
- Fix for dbt hanging at the end of execution in `dbt source snapshot-freshness` tasks ([#1728](https://github.com/fishtown-analytics/dbt/issues/1728), [#1729](https://github.com/fishtown-analytics/dbt/pull/1729))
- Fix for broken "packages" and "tags" selector dropdowns in the dbt Documentation website ([docs#47](https://github.com/fishtown-analytics/dbt-docs/issues/47), [#1726](https://github.com/fishtown-analytics/dbt/pull/1726))


## dbt 0.14.1 (September 3, 2019)

### Overview

This is primarily a bugfix release which contains a few minor improvements too. Note: this release includes an important change in how the `check` snapshot strategy works. See [#1614](https://github.com/fishtown-analytics/dbt/pull/1614) for more information. If you are using snapshots with the `check` strategy on dbt v0.14.0, it is strongly recommended that you upgrade to 0.14.1 at your soonest convenience.

### Breaking changes
 - The undocumented `macros` attribute was removed from the `graph` context variable ([#1615](https://github.com/fishtown-analytics/dbt/pull/1615))

### Features:
 - Summarize warnings at the end of dbt runs ([#1597](https://github.com/fishtown-analytics/dbt/issues/1597), [#1654](https://github.com/fishtown-analytics/dbt/pull/1654))
 - Speed up catalog generation on postgres by using avoiding use of the `information_schema` ([#1540](https://github.com/fishtown-analytics/dbt/pull/1540))
 - Docs site updates ([#1621](https://github.com/fishtown-analytics/dbt/issues/1621))
   - Fix for incorrect node selection logic in DAG view ([docs#38](https://github.com/fishtown-analytics/dbt-docs/pull/38))
   - Update page title, meta tags, and favicon ([docs#39](https://github.com/fishtown-analytics/dbt-docs/pull/39))
   - Bump the version of `dbt-styleguide`, changing file tree colors from orange to black :)
 - Add environment variables for macro debugging flags ([#1628](https://github.com/fishtown-analytics/dbt/issues/1628), [#1629](https://github.com/fishtown-analytics/dbt/pull/1629))
 - Speed up node selection by making it linear, rather than quadratic, in complexity ([#1611](https://github.com/fishtown-analytics/dbt/issues/1611), [#1615](https://github.com/fishtown-analytics/dbt/pull/1615))
 - Specify the `application` field in Snowflake connections ([#1622](https://github.com/fishtown-analytics/dbt/issues/1622), [#1623](https://github.com/fishtown-analytics/dbt/pull/1623))
 - Add support for clustering on Snowflake ([#634](https://github.com/fishtown-analytics/dbt/issues/634), [#1591](https://github.com/fishtown-analytics/dbt/pull/1591), [#1689](https://github.com/fishtown-analytics/dbt/pull/1689)) ([docs](https://docs.getdbt.com/docs/snowflake-configs#section-configuring-table-clustering))
 - Add support for job priority on BigQuery ([#1456](https://github.com/fishtown-analytics/dbt/issues/1456), [#1673](https://github.com/fishtown-analytics/dbt/pull/1673)) ([docs](https://docs.getdbt.com/docs/profile-bigquery#section-priority))
 - Add `node.config` and `node.tags` to the `generate_schema_name` and `generate_alias_name` macro context ([#1700](https://github.com/fishtown-analytics/dbt/issues/1700), [#1701](https://github.com/fishtown-analytics/dbt/pull/1701))

### Fixes:
 - Fix for reused `check_cols` values in snapshots ([#1614](https://github.com/fishtown-analytics/dbt/pull/1614), [#1709](https://github.com/fishtown-analytics/dbt/pull/1709))
 - Fix for rendering column descriptions in sources ([#1619](https://github.com/fishtown-analytics/dbt/issues/1619), [#1633](https://github.com/fishtown-analytics/dbt/pull/1633))
 - Fix for `is_incremental()` returning True for models that are not materialized as incremental models ([#1249](https://github.com/fishtown-analytics/dbt/issues/1249), [#1608](https://github.com/fishtown-analytics/dbt/pull/1608))
 - Fix for serialization of BigQuery results which contain nested or repeated records ([#1626](https://github.com/fishtown-analytics/dbt/issues/1626), [#1638](https://github.com/fishtown-analytics/dbt/pull/1638))
 - Fix for loading seed files which contain non-ascii characters ([#1632](https://github.com/fishtown-analytics/dbt/issues/1632), [#1644](https://github.com/fishtown-analytics/dbt/pull/1644))
 - Fix for creation of user cookies in incorrect directories when `--profile-dir` or `$DBT_PROFILES_DIR` is provided ([#1645](https://github.com/fishtown-analytics/dbt/issues/1645), [#1656](https://github.com/fishtown-analytics/dbt/pull/1656))
 - Fix for error handling when transactions are being rolled back ([#1647](https://github.com/fishtown-analytics/dbt/pull/1647))
 - Fix for incorrect references to `dbt.exceptions` in jinja code ([#1569](https://github.com/fishtown-analytics/dbt/issues/1569), [#1609](https://github.com/fishtown-analytics/dbt/pull/1609))
 - Fix for duplicated schema creation due to case-sensitive comparison ([#1651](https://github.com/fishtown-analytics/dbt/issues/1651), [#1663](https://github.com/fishtown-analytics/dbt/pull/1663))
 - Fix for "schema stub" created automatically by dbt ([#913](https://github.com/fishtown-analytics/dbt/issues/913), [#1663](https://github.com/fishtown-analytics/dbt/pull/1663))
 - Fix for incremental merge query on old versions of postgres (<=9.6) ([#1665](https://github.com/fishtown-analytics/dbt/issues/1665), [#1666](https://github.com/fishtown-analytics/dbt/pull/1666))
 - Fix for serializing results of queries which return `TIMESTAMP_TZ` columns on Snowflake in the RPC server ([#1670](https://github.com/fishtown-analytics/dbt/pull/1670))
 - Fix typo in InternalException ([#1640](https://github.com/fishtown-analytics/dbt/issues/1640), [#1672](https://github.com/fishtown-analytics/dbt/pull/1672))
 - Fix typo in CLI help for snapshot migration subcommand ([#1664](https://github.com/fishtown-analytics/dbt/pull/1664))
 - Fix for error handling logic when empty queries are submitted on Snowflake ([#1693](https://github.com/fishtown-analytics/dbt/issues/1693), [#1694](https://github.com/fishtown-analytics/dbt/pull/1694))
 - Fix for non-atomic column expansion logic in Snowflake incremental models and snapshots ([#1687](https://github.com/fishtown-analytics/dbt/issues/1687), [#1690](https://github.com/fishtown-analytics/dbt/pull/1690))
 - Fix for unprojected `count(*)` expression injected by custom data tests ([#1688](https://github.com/fishtown-analytics/dbt/pull/1688))
 - Fix for `dbt run` and `dbt docs generate` commands when running against Panoply Redshift ([#1479](https://github.com/fishtown-analytics/dbt/issues/1479), [#1686](https://github.com/fishtown-analytics/dbt/pull/1686))


 ### Contributors:
Thanks for your contributions to dbt!

- [@levimalott](https://github.com/levimalott) ([#1647](https://github.com/fishtown-analytics/dbt/pull/1647))
- [@aminamos](https://github.com/aminamos) ([#1609](https://github.com/fishtown-analytics/dbt/pull/1609))
- [@elexisvenator](https://github.com/elexisvenator) ([#1540](https://github.com/fishtown-analytics/dbt/pull/1540))
- [@edmundyan](https://github.com/edmundyan) ([#1663](https://github.com/fishtown-analytics/dbt/pull/1663))
- [@vitorbaptista](https://github.com/vitorbaptista) ([#1664](https://github.com/fishtown-analytics/dbt/pull/1664))
- [@sjwhitworth](https://github.com/sjwhitworth) ([#1672](https://github.com/fishtown-analytics/dbt/pull/1672), [#1673](https://github.com/fishtown-analytics/dbt/pull/1673))
- [@mikaelene](https://github.com/mikaelene) ([#1688](https://github.com/fishtown-analytics/dbt/pull/1688), [#1709](https://github.com/fishtown-analytics/dbt/pull/1709))
- [@bastienboutonnet](https://github.com/bastienboutonnet) ([#1591](https://github.com/fishtown-analytics/dbt/pull/1591), [#1689](https://github.com/fishtown-analytics/dbt/pull/1689))



## dbt 0.14.0 - Wilt Chamberlain (July 10, 2019)

### Overview
- Replace Archives with Snapshots ([docs](https://docs.getdbt.com/v0.14/docs/snapshots), [migration guide](https://docs.getdbt.com/v0.14/docs/upgrading-to-014))
- Add three new top-level commands:
  - `dbt ls` ([docs](https://docs.getdbt.com/v0.14/docs/list))
  - `dbt run-operation` ([docs](https://docs.getdbt.com/v0.14/docs/run-operation))
  - `dbt rpc` ([docs](https://docs.getdbt.com/v0.14/docs/rpc))
- Support the specification of severity levels for schema and data tests ([docs](https://docs.getdbt.com/v0.14/docs/testing#section-test-severity))
- Many new quality of life improvements and bugfixes

### Breaking changes
- Stub out adapter methods at parse-time to speed up parsing ([#1413](https://github.com/fishtown-analytics/dbt/pull/1413))
- Removed support for the `--non-destructive` flag ([#1419](https://github.com/fishtown-analytics/dbt/pull/1419), [#1415](https://github.com/fishtown-analytics/dbt/issues/1415))
- Removed support for the `sql_where` config to incremental models ([#1408](https://github.com/fishtown-analytics/dbt/pull/1408), [#1351](https://github.com/fishtown-analytics/dbt/issues/1351))
- Changed `expand_target_column_types` to take a Relation instead of a string ([#1478](https://github.com/fishtown-analytics/dbt/pull/1478))
- Replaced Archives with Snapshots
  - Normalized meta-column names in Snapshot tables ([#1361](https://github.com/fishtown-analytics/dbt/pull/1361), [#251](https://github.com/fishtown-analytics/dbt/issues/251))

### Features
- Add `run-operation` command which invokes macros directly from the CLI ([#1328](https://github.com/fishtown-analytics/dbt/pull/1328)) ([docs](https://docs.getdbt.com/v0.14/docs/run-operation))
- Add a `dbt ls` command which lists resources in your project ([#1436](https://github.com/fishtown-analytics/dbt/pull/1436), [#467](https://github.com/fishtown-analytics/dbt/issues/467)) ([docs](https://docs.getdbt.com/v0.14/docs/list))
- Add Snapshots, an improvement over Archives ([#1361](https://github.com/fishtown-analytics/dbt/pull/1361), [#1175](https://github.com/fishtown-analytics/dbt/issues/1175)) ([docs](https://docs.getdbt.com/v0.14/docs/snapshots))
  - Add the 'check' snapshot strategy ([#1361](https://github.com/fishtown-analytics/dbt/pull/1361), [#706](https://github.com/fishtown-analytics/dbt/issues/706))
  - Support Snapshots across logical databases ([#1455](https://github.com/fishtown-analytics/dbt/issues/1455))
  - Implement Snapshots using a merge statement where supported ([#1478](https://github.com/fishtown-analytics/dbt/pull/1478))
  - Support Snapshot selection using `--select` ([#1520](https://github.com/fishtown-analytics/dbt/pull/1520), [#1512](https://github.com/fishtown-analytics/dbt/issues/1512))
- Add an RPC server via `dbt rpc` ([#1301](https://github.com/fishtown-analytics/dbt/pull/1301), [#1274](https://github.com/fishtown-analytics/dbt/issues/1274)) ([docs](https://docs.getdbt.com/v0.14/docs/rpc))
  - Add `ps` and `kill` commands to the rpc server ([#1380](https://github.com/fishtown-analytics/dbt/pull/1380/), [#1369](https://github.com/fishtown-analytics/dbt/issues/1369), [#1370](https://github.com/fishtown-analytics/dbt/issues/1370))
  - Add support for ephemeral nodes to the rpc server ([#1373](https://github.com/fishtown-analytics/dbt/pull/1373), [#1368](https://github.com/fishtown-analytics/dbt/issues/1368))
  - Add support for inline macros to the rpc server ([#1375](https://github.com/fishtown-analytics/dbt/pull/1375), [#1372](https://github.com/fishtown-analytics/dbt/issues/1372), [#1348](https://github.com/fishtown-analytics/dbt/pull/1348))
  - Improve error handling in the rpc server ([#1341](https://github.com/fishtown-analytics/dbt/pull/1341), [#1309](https://github.com/fishtown-analytics/dbt/issues/1309), [#1310](https://github.com/fishtown-analytics/dbt/issues/1310))
- Made printer width configurable ([#1026](https://github.com/fishtown-analytics/dbt/issues/1026), [#1247](https://github.com/fishtown-analytics/dbt/pull/1247)) ([docs](https://docs.getdbt.com/v0.14/docs/configure-your-profile#section-additional-profile-configurations))
- Retry package downloads from the hub.getdbt.com ([#1451](https://github.com/fishtown-analytics/dbt/issues/1451), [#1491](https://github.com/fishtown-analytics/dbt/pull/1491))
- Add a test "severity" level, presented as a keyword argument to schema tests ([#1410](https://github.com/fishtown-analytics/dbt/pull/1410), [#1005](https://github.com/fishtown-analytics/dbt/issues/1005)) ([docs](https://docs.getdbt.com/v0.14/docs/testing#section-test-severity))
- Add a `generate_alias_name` macro to configure alias names dynamically ([#1363](https://github.com/fishtown-analytics/dbt/pull/1363)) ([docs](https://docs.getdbt.com/v0.14/docs/using-custom-aliases#section-generate_alias_name))
- Add a `node` argument to `generate_schema_name` to configure schema names dynamically ([#1483](https://github.com/fishtown-analytics/dbt/pull/1483), [#1463](https://github.com/fishtown-analytics/dbt/issues/1463)) ([docs](https://docs.getdbt.com/v0.14/docs/using-custom-schemas#section-generate_schema_name-arguments))
- Use `create or replace` on Snowflake to rebuild tables and views atomically ([#1101](https://github.com/fishtown-analytics/dbt/issues/1101), [#1409](https://github.com/fishtown-analytics/dbt/pull/1409))
- Use `merge` statement for incremental models on Snowflake ([#1414](https://github.com/fishtown-analytics/dbt/issues/1414), [#1307](https://github.com/fishtown-analytics/dbt/pull/1307), [#1409](https://github.com/fishtown-analytics/dbt/pull/1409)) ([docs](https://docs.getdbt.com/v0.14/docs/snowflake-configs#section-merge-behavior-incremental-models-))
- Add support seed CSV files that start with a UTF-8 Byte Order Mark (BOM) ([#1452](https://github.com/fishtown-analytics/dbt/pull/1452), [#1177](https://github.com/fishtown-analytics/dbt/issues/1177))
- Add a warning when git packages are not pinned to a version ([#1453](https://github.com/fishtown-analytics/dbt/pull/1453), [#1446](https://github.com/fishtown-analytics/dbt/issues/1446))
- Add logging for `on-run-start` and `on-run-end hooks` to console output ([#1440](https://github.com/fishtown-analytics/dbt/pull/1440), [#696](https://github.com/fishtown-analytics/dbt/issues/696))
- Add modules and tracking information to the rendering context for configuration files ([#1441](https://github.com/fishtown-analytics/dbt/pull/1441), [#1320](https://github.com/fishtown-analytics/dbt/issues/1320))
- Add support for `null` vars, and distinguish `null` vars from unset vars ([#1426](https://github.com/fishtown-analytics/dbt/pull/1426), [#608](https://github.com/fishtown-analytics/dbt/issues/608))
- Add support for the `search_path` configuration in Postgres/Redshift profiles ([#1477](https://github.com/fishtown-analytics/dbt/issues/1477), [#1476](https://github.com/fishtown-analytics/dbt/pull/1476)) ([docs (postgres)](https://docs.getdbt.com/v0.14/docs/profile-postgres), [docs (redshift)](https://docs.getdbt.com/v0.14/docs/profile-redshift))
- Add support for persisting documentation as `descriptions` for tables and views on BigQuery ([#1031](https://github.com/fishtown-analytics/dbt/issues/1031), [#1285](https://github.com/fishtown-analytics/dbt/pull/1285)) ([docs](https://docs.getdbt.com/v0.14/docs/bigquery-configs#section-persisting-model-descriptions))
- Add a `--project-dir` path which will invoke dbt in the specified directory ([#1549](https://github.com/fishtown-analytics/dbt/pull/1549), [#1544](https://github.com/fishtown-analytics/dbt/issues/1544))

### dbt docs Changes
- Add searching by tag name ([#32](https://github.com/fishtown-analytics/dbt-docs/pull/32))
- Add context menu link to export graph viz as a PNG ([#34](https://github.com/fishtown-analytics/dbt-docs/pull/34))
- Fix for clicking models in left-nav while search results are open ([#31](https://github.com/fishtown-analytics/dbt-docs/pull/31))

### Fixes
- Fix for unduly long timeouts when anonymous event tracking is blocked ([#1445](https://github.com/fishtown-analytics/dbt/pull/1445), [#1063](https://github.com/fishtown-analytics/dbt/issues/1063))
- Fix for error with mostly-duplicate git urls in packages, picking the one that came first. ([#1428](https://github.com/fishtown-analytics/dbt/pull/1428), [#1084](https://github.com/fishtown-analytics/dbt/issues/1084))
- Fix for unrendered `description` field as jinja in top-level Source specification ([#1484](https://github.com/fishtown-analytics/dbt/issues/1484), [#1494](https://github.com/fishtown-analytics/dbt/issues/1494))
- Fix for API error when very large temp tables are created in BigQuery ([#1423](https://github.com/fishtown-analytics/dbt/issues/1423), [#1478](https://github.com/fishtown-analytics/dbt/pull/1478))
- Fix for compiler errors that occurred if jinja code was present outside of a docs blocks in .md files ([#1513](https://github.com/fishtown-analytics/dbt/pull/1513), [#988](https://github.com/fishtown-analytics/dbt/issues/988))
- Fix `TEXT` handling on postgres and redshift ([#1420](https://github.com/fishtown-analytics/dbt/pull/1420), [#781](https://github.com/fishtown-analytics/dbt/issues/781))
- Fix for compiler error when vars are undefined but only used in disabled models ([#1429](https://github.com/fishtown-analytics/dbt/pull/1429), [#434](https://github.com/fishtown-analytics/dbt/issues/434))
- Improved the error message when iterating over the results of a macro that doesn't exist ([#1425](https://github.com/fishtown-analytics/dbt/pull/1425), [#1424](https://github.com/fishtown-analytics/dbt/issues/1424))
- Improved the error message when tests have invalid parameter definitions ([#1427](https://github.com/fishtown-analytics/dbt/pull/1427), [#1325](https://github.com/fishtown-analytics/dbt/issues/1325))
- Improved the error message when a user tries to archive a non-existent table ([#1361](https://github.com/fishtown-analytics/dbt/pull/1361), [#1066](https://github.com/fishtown-analytics/dbt/issues/1066))
- Fix for archive logic which tried to create already-existing destination schemas ([#1398](https://github.com/fishtown-analytics/dbt/pull/1398), [#758](https://github.com/fishtown-analytics/dbt/issues/758))
- Fix for incorrect error codes when Operations exit with an error ([#1406](https://github.com/fishtown-analytics/dbt/pull/1406), [#1377](https://github.com/fishtown-analytics/dbt/issues/1377))
- Fix for missing compiled SQL when the rpc server encounters a database error ([#1381](https://github.com/fishtown-analytics/dbt/pull/1381), [#1371](https://github.com/fishtown-analytics/dbt/issues/1371))
- Fix for broken link in the profile.yml generated by `dbt init` ([#1366](https://github.com/fishtown-analytics/dbt/pull/1366), [#1344](https://github.com/fishtown-analytics/dbt/issues/1344))
- Fix the sample test.env file's redshift password field ([#1364](https://github.com/fishtown-analytics/dbt/pull/1364))
- Fix collisions on models running concurrently that have duplicate names but have distinguishing aliases ([#1342](https://github.com/fishtown-analytics/dbt/pull/1342), [#1321](https://github.com/fishtown-analytics/dbt/issues/1321))
- Fix for a bad error message when a `version` is missing from a package spec in `packages.yml` ([#1551](https://github.com/fishtown-analytics/dbt/pull/1551), [#1546](https://github.com/fishtown-analytics/dbt/issues/1546))
- Fix for wrong package scope when the two-arg method of `ref` is used ([#1515](https://github.com/fishtown-analytics/dbt/pull/1515), [#1504](https://github.com/fishtown-analytics/dbt/issues/1504))
- Fix missing import in test suite ([#1572](https://github.com/fishtown-analytics/dbt/pull/1572))
- Fix for a Snowflake error when an external table exists in a schema that dbt operates on ([#1571](https://github.com/fishtown-analytics/dbt/pull/1571), [#1505](https://github.com/fishtown-analytics/dbt/issues/1505))


### Under the hood
- Use pytest for tests ([#1417](https://github.com/fishtown-analytics/dbt/pull/1417))
- Use flake8 for linting ([#1361](https://github.com/fishtown-analytics/dbt/pull/1361), [#1333](https://github.com/fishtown-analytics/dbt/issues/1333))
- Added a flag for wrapping models and tests in jinja blocks ([#1407](https://github.com/fishtown-analytics/dbt/pull/1407), [#1400](https://github.com/fishtown-analytics/dbt/issues/1400))
- Connection management: Bind connections threads rather than to names ([#1336](https://github.com/fishtown-analytics/dbt/pull/1336), [#1312](https://github.com/fishtown-analytics/dbt/issues/1312))
- Add deprecation warning for dbt users on Python2 ([#1534](https://github.com/fishtown-analytics/dbt/pull/1534), [#1531](https://github.com/fishtown-analytics/dbt/issues/1531))
- Upgrade networkx to v2.x ([#1509](https://github.com/fishtown-analytics/dbt/pull/1509), [#1496](https://github.com/fishtown-analytics/dbt/issues/1496))
- Anonymously track adapter type and rpc requests when tracking is enabled ([#1575](https://github.com/fishtown-analytics/dbt/pull/1575), [#1574](https://github.com/fishtown-analytics/dbt/issues/1574))
- Fix for test warnings and general test suite cleanup ([#1578](https://github.com/fishtown-analytics/dbt/pull/1578))

### Contributors:
Over a dozen contributors wrote code for this release of dbt! Thanks for taking the time, and nice work y'all! :)

- [@nydnarb](https://github.com/nydnarb) ([#1363](https://github.com/fishtown-analytics/dbt/issues/1363))
- [@emilieschario](https://github.com/emilieschario) ([#1366](https://github.com/fishtown-analytics/dbt/pull/1366))
- [@bastienboutonnet](https://github.com/bastienboutonnet) ([#1409](https://github.com/fishtown-analytics/dbt/pull/1409))
- [@kasanchez](https://github.com/kasanchez) ([#1247](https://github.com/fishtown-analytics/dbt/pull/1247))
- [@Blakewell](https://github.com/Blakewell) ([#1307](https://github.com/fishtown-analytics/dbt/pull/1307))
- [@buremba](https://github.com/buremba) ([#1476](https://github.com/fishtown-analytics/dbt/pull/1476))
- [@darrenhaken](https://github.com/darrenhaken) ([#1285](https://github.com/fishtown-analytics/dbt/pull/1285))
- [@tbescherer](https://github.com/tbescherer) ([#1504](https://github.com/fishtown-analytics/dbt/issues/1504))
- [@heisencoder](https://github.com/heisencoder) ([#1509](https://github.com/fishtown-analytics/dbt/pull/1509), [#1549](https://github.com/fishtown-analytics/dbt/pull/1549). [#1578](https://github.com/fishtown-analytics/dbt/pull/1578))
- [@cclauss](https://github.com/cclauss) ([#1572](https://github.com/fishtown-analytics/dbt/pull/1572))
- [@josegalarza](https://github.com/josegalarza) ([#1571](https://github.com/fishtown-analytics/dbt/pull/1571))
- [@rmgpinto](https://github.com/rmgpinto) ([docs#31](https://github.com/fishtown-analytics/dbt-docs/pull/31), [docs#32](https://github.com/fishtown-analytics/dbt-docs/pull/32))
- [@groodt](https://github.com/groodt) ([docs#34](https://github.com/fishtown-analytics/dbt-docs/pull/34))
- [@dcereijodo](https://github.com/dcereijodo) ([#2341](https://github.com/fishtown-analytics/dbt/pull/2341))


## dbt 0.13.1 (May 13, 2019)

### Overview
This is a bugfix release.

### Bugfixes
- Add "MaterializedView" relation type to the Snowflake adapter ([#1430](https://github.com/fishtown-analytics/dbt/issues/1430), [#1432](https://github.com/fishtown-analytics/dbt/pull/1432)) ([@adriank-convoy](https://github.com/adriank-convoy))
- Quote databases properly ([#1396](https://github.com/fishtown-analytics/dbt/issues/1396), [#1402](https://github.com/fishtown-analytics/dbt/pull/1402))
- Use "ilike" instead of "=" for database equality when listing schemas ([#1411](https://github.com/fishtown-analytics/dbt/issues/1411), [#1412](https://github.com/fishtown-analytics/dbt/pull/1412))
- Pass the model name along in get_relations ([#1384](https://github.com/fishtown-analytics/dbt/issues/1384), [#1388](https://github.com/fishtown-analytics/dbt/pull/1388))
- Add logging to dbt clean ([#1261](https://github.com/fishtown-analytics/dbt/issues/1261), [#1383](https://github.com/fishtown-analytics/dbt/pull/1383), [#1391](https://github.com/fishtown-analytics/dbt/pull/1391)) ([@emilieschario](https://github.com/emilieschario))

### dbt Docs
- Search by columns ([dbt-docs#23](https://github.com/fishtown-analytics/dbt-docs/pull/23)) ([rmgpinto](https://github.com/rmgpinto))
- Support @ selector ([dbt-docs#27](https://github.com/fishtown-analytics/dbt-docs/pull/27))
- Fix number formatting on Snowflake and BQ in table stats ([dbt-docs#28](https://github.com/fishtown-analytics/dbt-docs/pull/28))

### Contributors:
Thanks for your contributions to dbt!

- [@emilieschario](https://github.com/emilieschario)
- [@adriank-convoy](https://github.com/adriank-convoy)
- [@rmgpinto](https://github.com/rmgpinto)


## dbt 0.13.0 - Stephen Girard (March 21, 2019)

### Overview

This release provides [a stable API for building new adapters](https://docs.getdbt.com/v0.13/docs/building-a-new-adapter) and reimplements dbt's adapters as "plugins". Additionally, a new adapter for [Presto](https://github.com/fishtown-analytics/dbt-presto) was added using this architecture. Beyond adapters, this release of dbt also includes [Sources](https://docs.getdbt.com/v0.13/docs/using-sources) which can be used to document and test source data tables. See the full list of features added in 0.13.0 below.

### Breaking Changes
- version 1 schema.yml specs are no longer implemented. Please use the version 2 spec instead ([migration guide](https://docs.getdbt.com/docs/upgrading-from-0-10-to-0-11#section-schema-yml-v2-syntax))
- `{{this}}` is no longer implemented for `on-run-start` and `on-run-end` hooks. Use `{{ target }}` or an [`on-run-end` context variable](https://docs.getdbt.com/docs/on-run-end-context#section-schemas) instead ([#1176](https://github.com/fishtown-analytics/dbt/pull/1176), implementing [#878](https://github.com/fishtown-analytics/dbt/issues/878))
- A number of materialization-specific adapter methods have changed in breaking ways. If you use these adapter methods in your macros or materializations, you may need to update your code accordingly.
  - query_for_existing - **removed**, use [get_relation](https://docs.getdbt.com/v0.13/reference#adapter-get-relation) instead.
  - [get_missing_columns](https://docs.getdbt.com/v0.13/reference#adapter-get-missing-columns) - changed to take `Relation`s instead of schemas and identifiers
  - [expand_target_column_types](https://docs.getdbt.com/v0.13/reference#adapter-expand-target-column-types) - changed to take a `Relation` instead of schema, identifier
  - [get_relation](https://docs.getdbt.com/v0.13/reference#adapter-get-relation) - added a `database` argument
  - [create_schema](https://docs.getdbt.com/v0.13/reference#adapter-create-schema) - added a `database` argument
  - [drop_schema](https://docs.getdbt.com/v0.13/reference#adapter-drop-schema) - added a `database` argument

### Deprecations
- The following adapter methods are now deprecated, and will be removed in a future release:
  - get_columns_in_table - deprecated in favor of [get_columns_in_relation](https://docs.getdbt.com/v0.13/reference#adapter-get-columns-in-relation)
  - already_exists - deprecated in favor of [get_relation](https://docs.getdbt.com/v0.13/reference#adapter-get-relation)

### Features
- Add `source`s to dbt, use them to calculate source data freshness ([docs](https://docs.getdbt.com/v0.13/docs/using-sources) ) ([#814](https://github.com/fishtown-analytics/dbt/issues/814), [#1240](https://github.com/fishtown-analytics/dbt/issues/1240))
- Add support for Presto ([docs](https://docs.getdbt.com/v0.13/docs/profile-presto), [repo](https://github.com/fishtown-analytics/dbt-presto)) ([#1106](https://github.com/fishtown-analytics/dbt/issues/1106))
- Add `require-dbt-version` option to `dbt_project.yml` to state the supported versions of dbt for packages ([docs](https://docs.getdbt.com/v0.13/docs/requiring-dbt-versions)) ([#581](https://github.com/fishtown-analytics/dbt/issues/581))
- Add an output line indicating the installed version of dbt to every run ([#1134](https://github.com/fishtown-analytics/dbt/issues/1134))
- Add a new model selector (`@`) which build models, their children, and their children's parents ([docs](https://docs.getdbt.com/v0.13/reference#section-the-at-operator)) ([#1156](https://github.com/fishtown-analytics/dbt/issues/1156))
- Add support for Snowflake Key Pair Authentication ([docs](https://docs.getdbt.com/v0.13/docs/profile-snowflake#section-key-pair-authentication)) ([#1232](https://github.com/fishtown-analytics/dbt/pull/1232))
- Support SSO Authentication for Snowflake ([docs](https://docs.getdbt.com/v0.13/docs/profile-snowflake#section-sso-authentication)) ([#1172](https://github.com/fishtown-analytics/dbt/issues/1172))
- Add support for Snowflake's transient tables ([docs](https://docs.getdbt.com/v0.13/docs/snowflake-configs#section-transient-tables)) ([#946](https://github.com/fishtown-analytics/dbt/issues/946))
- Capture build timing data in `run_results.json` to visualize project performance ([#1179](https://github.com/fishtown-analytics/dbt/issues/1179))
- Add CLI flag to toggle warnings as errors ([docs](https://docs.getdbt.com/v0.13/reference#section-treat-warnings-as-errors)) ([#1243](https://github.com/fishtown-analytics/dbt/issues/1243))
- Add tab completion script for Bash ([docs](https://github.com/fishtown-analytics/dbt-completion.bash)) ([#1197](https://github.com/fishtown-analytics/dbt/issues/1197))
- Added docs on how to build a new adapter ([docs](https://docs.getdbt.com/v0.13/docs/building-a-new-adapter)) ([#560](https://github.com/fishtown-analytics/dbt/issues/560))
- Use new logo ([#1349](https://github.com/fishtown-analytics/dbt/pull/1349))

### Fixes
- Fix for Postgres character columns treated as string types ([#1194](https://github.com/fishtown-analytics/dbt/issues/1194))
- Fix for hard to reach edge case in which dbt could hang ([#1223](https://github.com/fishtown-analytics/dbt/issues/1223))
- Fix for `dbt deps` in non-English shells ([#1222](https://github.com/fishtown-analytics/dbt/issues/1222))
- Fix for over eager schema creation when models are run with `--models` ([#1239](https://github.com/fishtown-analytics/dbt/issues/1239))
- Fix for `dbt seed --show` ([#1288](https://github.com/fishtown-analytics/dbt/issues/1288))
- Fix for `is_incremental()` which should only return `True` if the target relation is a `table` ([#1292](https://github.com/fishtown-analytics/dbt/issues/1292))
- Fix for error in Snowflake table materializations with custom schemas ([#1316](https://github.com/fishtown-analytics/dbt/issues/1316))
- Fix errored out concurrent transactions on Redshift and Postgres ([#1356](https://github.com/fishtown-analytics/dbt/pull/1356))
- Fix out of order execution on model select ([#1354](https://github.com/fishtown-analytics/dbt/issues/1354), [#1355](https://github.com/fishtown-analytics/dbt/pull/1355))
- Fix adapter macro namespace issue ([#1352](https://github.com/fishtown-analytics/dbt/issues/1352), [#1353](https://github.com/fishtown-analytics/dbt/pull/1353))
- Re-add CLI flag to toggle warnings as errors ([#1347](https://github.com/fishtown-analytics/dbt/pull/1347))
- Fix release candidate regression that runs run hooks on test invocations ([#1346](https://github.com/fishtown-analytics/dbt/pull/1346))
- Fix Snowflake source quoting ([#1338](https://github.com/fishtown-analytics/dbt/pull/1338), [#1317](https://github.com/fishtown-analytics/dbt/issues/1317), [#1332](https://github.com/fishtown-analytics/dbt/issues/1332))
- Handle unexpected max_loaded_at types ([#1330](https://github.com/fishtown-analytics/dbt/pull/1330))

### Under the hood
- Replace all SQL in Python code with Jinja in macros ([#1204](https://github.com/fishtown-analytics/dbt/issues/1204))
- Loosen restrictions of boto3 dependency ([#1234](https://github.com/fishtown-analytics/dbt/issues/1234))
- Rewrote Postgres introspective queries to be faster on large databases ([#1192](https://github.com/fishtown-analytics/dbt/issues/1192)


### Contributors:
Thanks for your contributions to dbt!

- [@patrickgoss](https://github.com/patrickgoss) [#1193](https://github.com/fishtown-analytics/dbt/issues/1193)
- [@brianhartsock](https://github.com/brianhartsock) [#1191](https://github.com/fishtown-analytics/dbt/pull/1191)
- [@alexyer](https://github.com/alexyer) [#1232](https://github.com/fishtown-analytics/dbt/pull/1232)
- [@adriank-convoy](https://github.com/adriank-convoy) [#1224](https://github.com/fishtown-analytics/dbt/pull/1224)
- [@mikekaminsky](https://github.com/mikekaminsky) [#1216](https://github.com/fishtown-analytics/dbt/pull/1216)
- [@vijaykiran](https://github.com/vijaykiran) [#1198](https://github.com/fishtown-analytics/dbt/pull/1198), [#1199](https://github.com/fishtown-analytics/dbt/pull/1199)

## dbt 0.12.2 - Grace Kelly (January 8, 2019)

### Overview

This release reduces the runtime of dbt projects by improving dbt's approach to model running. Additionally, a number of workflow improvements have been added.

### Deprecations
- Deprecate `sql_where` ([#744](https://github.com/fishtown-analytics/dbt/issues/744)) ([docs](https://docs.getdbt.com/v0.12/docs/configuring-incremental-models))

### Features
- More intelligently order and execute nodes in the graph. This _significantly_ speeds up the runtime of most dbt projects ([#813](https://github.com/fishtown-analytics/dbt/issues/813))
- Add `-m` flag as an alias for `--models` ([#1160](https://github.com/fishtown-analytics/dbt/issues/1160))
- Add `post_hook` and `pre_hook` as aliases for `post-hook` and `pre-hook`, respectively ([#1124](https://github.com/fishtown-analytics/dbt/issues/1124)) ([docs](https://docs.getdbt.com/v0.12/docs/using-hooks))
- Better handling of git errors in `dbt deps` + full support for Windows ([#994](https://github.com/fishtown-analytics/dbt/issues/994), [#778](https://github.com/fishtown-analytics/dbt/issues/778), [#895](https://github.com/fishtown-analytics/dbt/issues/895))
- Add support for specifying a `location` in BigQuery datasets ([#969](https://github.com/fishtown-analytics/dbt/issues/969)) ([docs](https://docs.getdbt.com/v0.12/docs/supported-databases#section-dataset-locations))
- Add support for Jinja expressions using the `{% do ... %}` block ([#1113](https://github.com/fishtown-analytics/dbt/issues/1113))
- The `dbt debug` command is actually useful now ([#1061](https://github.com/fishtown-analytics/dbt/issues/1061))
- The `config` function can now be called multiple times in a model ([#558](https://github.com/fishtown-analytics/dbt/issues/558))
- Source the latest version of dbt from PyPi instead of GitHub ([#1122](https://github.com/fishtown-analytics/dbt/issues/1122))
- Add a peformance profiling mechnanism to dbt ([#1001](https://github.com/fishtown-analytics/dbt/issues/1001))
- Add caching for dbt's macros-only manifest to speedup parsing ([#1098](https://github.com/fishtown-analytics/dbt/issues/1098))

### Fixes
- Fix for custom schemas used alongside the `generate_schema_name` macro ([#801](https://github.com/fishtown-analytics/dbt/issues/801))
- Fix for silent failure of tests that reference nonexistent models ([#968](https://github.com/fishtown-analytics/dbt/issues/968))
- Fix for `generate_schema_name` macros that return whitespace-padded schema names ([#1074](https://github.com/fishtown-analytics/dbt/issues/1074))
- Fix for incorrect relation type for backup tables on Snowflake ([#1103](https://github.com/fishtown-analytics/dbt/issues/1103))
- Fix for incorrectly cased values in the relation cache ([#1140](https://github.com/fishtown-analytics/dbt/issues/1140))
- Fix for JSON decoding error on Python2 installed with Anaconda ([#1155](https://github.com/fishtown-analytics/dbt/issues/1155))
- Fix for unhandled exceptions that occur in anonymous event tracking ([#1180](https://github.com/fishtown-analytics/dbt/issues/1180))
- Fix for analysis files that contain `raw` tags ([#1152](https://github.com/fishtown-analytics/dbt/issues/1152))
- Fix for packages which reference the [hubsite](hub.getdbt.com) ([#1095](https://github.com/fishtown-analytics/dbt/issues/1095))

## dbt 0.12.1 - (November 15, 2018)

### Overview

This is a bugfix release.

### Fixes

- Fix for relation caching when views outside of a dbt schema depend on relations inside of a dbt schema ([#1119](https://github.com/fishtown-analytics/dbt/issues/1119))


## dbt 0.12.0 - Guion Bluford (November 12, 2018)

### Overview

This release adds caching for some introspective queries on all adapters. Additionally, custom tags can be supplied for models, along with many other minor improvements and bugfixes.

### Breaking Changes
- Support for the `repositories:` block in `dbt_project.yml` (deprecated in 0.10.0) was removed.

### tl;dr
- Make runs faster by caching introspective queries
- Support [model tags](https://docs.getdbt.com/v0.12/docs/tags)
- Add a list of [schemas](https://docs.getdbt.com/v0.12/reference#schemas) to the `on-run-end` context
- Set your [profiles directory](https://docs.getdbt.com/v0.12/docs/configure-your-profile#section-using-the-dbt_profiles_dir-environment-variable) with an environment variable

### Features

- Cache the existence of relations to speed up dbt runs ([#1025](https://github.com/fishtown-analytics/dbt/pull/1025))
- Add support for tag configuration and selection ([#1014](https://github.com/fishtown-analytics/dbt/pull/1014))
  - Add tags to the model and graph views in the docs UI ([#7](https://github.com/fishtown-analytics/dbt-docs/pull/7))
- Add the set of schemas that dbt built models into in the `on-run-end` hook context ([#908](https://github.com/fishtown-analytics/dbt/issues/908))
- Warn for unused resource config paths in dbt_project.yml ([#725](https://github.com/fishtown-analytics/dbt/pull/725))
- Add more information to the `dbt --help` output ([#1058](https://github.com/fishtown-analytics/dbt/issues/1058))
- Add support for configuring the profiles directory with an env var ([#1055](https://github.com/fishtown-analytics/dbt/issues/1055))
- Add support for cli and env vars in most `dbt_project.yml` and `profiles.yml` fields ([#1033](https://github.com/fishtown-analytics/dbt/pull/1033))
- Provide a better error message when seed file loading fails on BigQuery ([#1079](https://github.com/fishtown-analytics/dbt/pull/1079))
- Improved error handling and messaging on Redshift ([#997](https://github.com/fishtown-analytics/dbt/issues/997))
- Include datasets with underscores when listing BigQuery datasets ([#954](https://github.com/fishtown-analytics/dbt/pull/954))
- Forgo validating the user's profile for `dbt deps` and `dbt clean` commands ([#947](https://github.com/fishtown-analytics/dbt/issues/947), [#1022](https://github.com/fishtown-analytics/dbt/issues/1022))
- Don't read/parse CSV files outside of the `dbt seed` command ([#1046](https://github.com/fishtown-analytics/dbt/pull/1046))

### Fixes

- Fix for incorrect model selection with the `--models` CLI flag when projects and directories share the same name ([#1023](https://github.com/fishtown-analytics/dbt/issues/1023))
- Fix for table clustering configuration with multiple columns on BigQuery ([#1013](https://github.com/fishtown-analytics/dbt/issues/1013))
- Fix for incorrect output when a single row fails validation in `dbt test` ([#1040](https://github.com/fishtown-analytics/dbt/issues/1040))
- Fix for unwieldly Jinja errors regarding undefined variables at parse time ([#1086](https://github.com/fishtown-analytics/dbt/pull/1086), [#1080](https://github.com/fishtown-analytics/dbt/issues/1080), [#935](https://github.com/fishtown-analytics/dbt/issues/935))
- Fix for incremental models that have a line comment on the last line of the file ([#1018](https://github.com/fishtown-analytics/dbt/issues/1018))
- Fix for error messages when ephemeral models fail to compile ([#1053](https://github.com/fishtown-analytics/dbt/pull/1053))


### Under the hood
- Create adapters as singleton objects instead of classes ([#961](https://github.com/fishtown-analytics/dbt/issues/961))
- Combine project and profile into a single, coherent object ([#973](https://github.com/fishtown-analytics/dbt/pull/973))
- Investigate approaches for providing more complete compilation output ([#588](https://github.com/fishtown-analytics/dbt/issues/588))


### Contributors

Thanks for contributing!

- [@mikekaminsky](https://github.com/mikekaminsky) ([#1049](https://github.com/fishtown-analytics/dbt/pull/1049), [#1060](https://github.com/fishtown-analytics/dbt/pull/1060))
- [@joshtemple](https://github.com/joshtemple) ([#1079](https://github.com/fishtown-analytics/dbt/pull/1079))
- [@k4y3ff](https://github.com/k4y3ff) ([#954](https://github.com/fishtown-analytics/dbt/pull/954))
- [@elexisvenator](https://github.com/elexisvenator) ([#1019](https://github.com/fishtown-analytics/dbt/pull/1019))
- [@clrcrl](https://github.com/clrcrl) ([#725](https://github.com/fishtown-analytics/dbt/pull/725)


## dbt 0.11.1 - Lucretia Mott (September 18, 2018)

### Overview

This is a patch release containing a few bugfixes and one quality of life change for dbt docs.

### Features

- dbt
  - Add `--port` parameter to dbt docs serve ([#987](https://github.com/fishtown-analytics/dbt/pull/987))

### Fixes

- dbt
  - Fix hooks in model configs not running ([#985](https://github.com/fishtown-analytics/dbt/pull/985))
  - Fix integration test on redshift catalog generation ([#977](https://github.com/fishtown-analytics/dbt/pull/977))
  - Snowflake: Fix docs generation errors when QUOTED_IDENTIFIER_IGNORE_CASE is set ([#998](https://github.com/fishtown-analytics/dbt/pull/998))
  - Translate empty strings to null in seeds ([#995](https://github.com/fishtown-analytics/dbt/pull/995))
  - Filter out null schemas during catalog generation ([#992](https://github.com/fishtown-analytics/dbt/pull/992))
  - Fix quoting on drop, truncate, and rename ([#991](https://github.com/fishtown-analytics/dbt/pull/991))
- dbt-docs
  - Fix for non-existent column in schema.yml ([#3](https://github.com/fishtown-analytics/dbt-docs/pull/3))
  - Fixes for missing tests in docs UI when columns are upcased ([#2](https://github.com/fishtown-analytics/dbt-docs/pull/2))
  - Fix "copy to clipboard" ([#4](https://github.com/fishtown-analytics/dbt-docs/issues/4))

## dbt 0.11.0 - Isaac Asimov (September 6, 2018)

### Overview

This release adds support for auto-generated dbt documentation, adds a new syntax for `schema.yml` files, and fixes a number of minor bugs. With the exception of planned changes to Snowflake's default quoting strategy, this release should not contain any breaking changes. Check out the [blog post](https://blog.fishtownanalytics.com/using-dbt-docs-fae6137da3c3) for more information about this release.

### Breaking Changes
- Change default Snowflake quoting strategy to "unquoted" ([docs](https://docs.getdbt.com/v0.11/docs/configuring-quoting)) ([#824](https://github.com/fishtown-analytics/dbt/issues/824))

### Features

- Add autogenerated dbt project documentation ([docs](https://docs.getdbt.com/v0.11/docs/testing-and-documentation)) ([#375](https://github.com/fishtown-analytics/dbt/issues/375), [#863](https://github.com/fishtown-analytics/dbt/issues/863), [#941](https://github.com/fishtown-analytics/dbt/issues/941), [#815](https://github.com/fishtown-analytics/dbt/issues/815))
- Version 2 of schema.yml, which allows users to create table and column comments that end up in the manifest ([docs](https://docs.getdbt.com/v0.11/docs/schemayml-files)) ([#880](https://github.com/fishtown-analytics/dbt/pull/880))
- Extend catalog and manifest to also support Snowflake, BigQuery, and Redshift, in addition to existing Postgres support ([#866](https://github.com/fishtown-analytics/dbt/pull/866), [#857](https://github.com/fishtown-analytics/dbt/pull/857), [#849](https://github.com/fishtown-analytics/dbt/pull/849))
- Add a 'generated_at' field to both the manifest and the catalog. ([#887](https://github.com/fishtown-analytics/dbt/pull/877))
- Add `docs` blocks that users can put into `.md` files and `doc()` value for schema v2 description fields ([#888](https://github.com/fishtown-analytics/dbt/pull/888))
- Write out a 'run_results.json' after dbt invocations. ([#904](https://github.com/fishtown-analytics/dbt/pull/904))
- Type inference for interpreting CSV data is now less aggressive ([#905](https://github.com/fishtown-analytics/dbt/pull/905))
- Remove distinction between `this.table` and `this.schema` by refactoring materialization SQL ([#940](https://github.com/fishtown-analytics/dbt/pull/940))

### Fixes
- Fix for identifier clashes in BigQuery merge statements ([#914](https://github.com/fishtown-analytics/dbt/issues/914))
- Fix for unneccessary downloads of `bumpversion.cfg`, handle failures gracefully ([#907](https://github.com/fishtown-analytics/dbt/issues/907))
- Fix for incompatible `boto3` requirements ([#959](https://github.com/fishtown-analytics/dbt/issues/959))
- Fix for invalid `relationships` test when the parent column contains null values ([#921](https://github.com/fishtown-analytics/dbt/pull/921))

### Contributors

Thanks for contributing!

- [@rsmichaeldunn](https://github.com/rsmichaeldunn) ([#799](https://github.com/fishtown-analytics/dbt/pull/799))
- [@lewish](https://github.com/fishtown-analytics/dbt/pull/915) ([#915](https://github.com/fishtown-analytics/dbt/pull/915))
- [@MartinLue](https://github.com/MartinLue) ([#872](https://github.com/fishtown-analytics/dbt/pull/872))

## dbt 0.10.2 - Betsy Ross (August 3, 2018)

### Overview

This release makes it possible to alias relation names, rounds out support for BigQuery with incremental, archival, and hook support, adds the IAM Auth method for Redshift, and builds the foundation for autogenerated dbt project documentation, to come in the next release.

Additionally, a number of bugs have been fixed including intermittent BigQuery 404 errors, Redshift "table dropped by concurrent query" errors, and a probable fix for Redshift connection timeout issues.

### Contributors

We want to extend a big thank you to our outside contributors for this release! You all are amazing.

- [@danielchalef](https://github.com/danielchalef) ([#818](https://github.com/fishtown-analytics/dbt/pull/818))
- [@mjumbewu](https://github.com/mjumbewu) ([#796](https://github.com/fishtown-analytics/dbt/pull/796))
- [@abelsonlive](https://github.com/abelsonlive) ([#800](https://github.com/fishtown-analytics/dbt/pull/800))
- [@jon-rtr](https://github.com/jon-rtr) ([#800](https://github.com/fishtown-analytics/dbt/pull/800))
- [@mturzanska](https://github.com/mturzanska) ([#797](https://github.com/fishtown-analytics/dbt/pull/797))
- [@cpdean](https://github.com/cpdean) ([#780](https://github.com/fishtown-analytics/dbt/pull/780))

### Features

- BigQuery
  - Support incremental models ([#856](https://github.com/fishtown-analytics/dbt/pull/856)) ([docs](https://docs.getdbt.com/docs/configuring-models#section-configuring-incremental-models))
  - Support archival ([#856](https://github.com/fishtown-analytics/dbt/pull/856)) ([docs](https://docs.getdbt.com/docs/archival))
  - Add pre/post hook support ([#836](https://github.com/fishtown-analytics/dbt/pull/836)) ([docs](https://docs.getdbt.com/docs/using-hooks))
- Redshift: IAM Auth ([#818](https://github.com/fishtown-analytics/dbt/pull/818)) ([docs](https://docs.getdbt.com/docs/supported-databases#section-iam-authentication))
- Model aliases ([#800](https://github.com/fishtown-analytics/dbt/pull/800))([docs](https://docs.getdbt.com/docs/using-custom-aliases))
- Write JSON manifest file to disk during compilation ([#761](https://github.com/fishtown-analytics/dbt/pull/761))
- Add forward and backward graph edges to the JSON manifest file ([#762](https://github.com/fishtown-analytics/dbt/pull/762))
- Add a 'dbt docs generate' command to generate a JSON catalog file ([#774](https://github.com/fishtown-analytics/dbt/pull/774), [#808](https://github.com/fishtown-analytics/dbt/pull/808))

### Bugfixes

- BigQuery: fix concurrent relation loads ([#835](https://github.com/fishtown-analytics/dbt/pull/835))
- BigQuery: support external relations ([#828](https://github.com/fishtown-analytics/dbt/pull/828))
- Redshift: set TCP keepalive on connections ([#826](https://github.com/fishtown-analytics/dbt/pull/826))
- Redshift: fix "table dropped by concurrent query" ([#825](https://github.com/fishtown-analytics/dbt/pull/825))
- Fix the error handling for profiles.yml validation ([#820](https://github.com/fishtown-analytics/dbt/pull/820))
- Make the `--threads` parameter actually change the number of threads used ([#819](https://github.com/fishtown-analytics/dbt/pull/819))
- Ensure that numeric precision of a column is not `None` ([#796](https://github.com/fishtown-analytics/dbt/pull/796))
- Allow for more complex version comparison ([#797](https://github.com/fishtown-analytics/dbt/pull/797))

### Changes

- Use a subselect instead of CTE when building incremental models ([#787](https://github.com/fishtown-analytics/dbt/pull/787))
- Internals
  - Improved dependency selection, rip out some unused dependencies ([#848](https://github.com/fishtown-analytics/dbt/pull/848))
  - Stop tracking `run_error` in tracking code ([#817](https://github.com/fishtown-analytics/dbt/pull/817))
  - Use Mapping instead of dict as the base class for APIObject ([#756](https://github.com/fishtown-analytics/dbt/pull/756))
  - Split out parsers ([#809](https://github.com/fishtown-analytics/dbt/pull/809))
  - Fix `__all__` parameter in submodules ([#780](https://github.com/fishtown-analytics/dbt/pull/780))
  - Switch to CircleCI 2.0 ([#843](https://github.com/fishtown-analytics/dbt/pull/843), [#850](https://github.com/fishtown-analytics/dbt/pull/850))
  - Added tox environments that have the user specify what tests should be run ([#837](https://github.com/fishtown-analytics/dbt/pull/837))

## dbt 0.10.1 (May 18, 2018)

This release focuses on achieving functional parity between all of dbt's adapters. With this release, most dbt functionality should work on every adapter except where noted [here](https://docs.getdbt.com/v0.10/docs/supported-databases#section-caveats).

### tl;dr
 - Configure model schema and name quoting in your `dbt_project.yml` file ([Docs](https://docs.getdbt.com/v0.10/docs/configuring-quoting))
 - Add a `Relation` object to the context to simplify model quoting [Docs](https://docs.getdbt.com/v0.10/reference#relation)
 - Implement BigQuery materializations using new `create table as (...)` syntax, support `partition by` clause ([Docs](https://docs.getdbt.com/v0.10/docs/warehouse-specific-configurations#section-partition-clause))
 - Override seed column types ([Docs](https://docs.getdbt.com/v0.10/reference#section-override-column-types))
 - Add `get_columns_in_table` context function for BigQuery ([Docs](https://docs.getdbt.com/v0.10/reference#get_columns_in_table))

### Changes
 - Consistent schema and identifier quoting ([#727](https://github.com/fishtown-analytics/dbt/pull/727))
   - Configure quoting settings in the `dbt_project.yml` file ([#742](https://github.com/fishtown-analytics/dbt/pull/742))
   - Add a `Relation` object to the context to make quoting consistent and simple ([#742](https://github.com/fishtown-analytics/dbt/pull/742))
 - Use the new `create table as (...)` syntax on BigQuery ([#717](https://github.com/fishtown-analytics/dbt/pull/717))
   - Support `partition by` clause
 - CSV Updates:
   - Use floating point as default seed column type to avoid issues with type inference ([#694](https://github.com/fishtown-analytics/dbt/pull/694))
   - Provide a mechanism for overriding seed column types in the `dbt_project.yml` file ([#708](https://github.com/fishtown-analytics/dbt/pull/708))
   - Fix seeding for files with more than 16k rows on Snowflake ([#694](https://github.com/fishtown-analytics/dbt/pull/694))
   - Implement seeds using a materialization
 - Improve `get_columns_in_table` context function ([#709](https://github.com/fishtown-analytics/dbt/pull/709))
   - Support numeric types on Redshift, Postgres
   - Support BigQuery (including nested columns in `struct` types)
   - Support cross-database `information_schema` queries for Snowflake
   - Retain column ordinal positions

### Bugfixes
 - Fix for incorrect var precendence when using `--vars` on the CLI ([#739](https://github.com/fishtown-analytics/dbt/pull/739))
 - Fix for closed connections in `on-run-end` hooks for long-running dbt invocations ([#693](https://github.com/fishtown-analytics/dbt/pull/693))
 - Fix: don't try to run empty hooks ([#620](https://github.com/fishtown-analytics/dbt/issues/620), [#693](https://github.com/fishtown-analytics/dbt/pull/693))
 - Fix: Prevent seed data from being serialized into `graph.gpickle` file ([#720](https://github.com/fishtown-analytics/dbt/pull/720))
 - Fix: Disallow seed and model files with the same name ([#737](https://github.com/fishtown-analytics/dbt/pull/737))

## dbt 0.10.0 (March 8, 2018)

This release overhauls dbt's package management functionality, makes seeding csv files work across all adapters, and adds date partitioning support for BigQuery.

### Upgrading Instructions:
 - Check out full installation and upgrading instructions [here](https://docs.getdbt.com/docs/installation)
 - Transition the `repositories:` section of your `dbt_project.yml` file to a `packages.yml` file as described [here](https://docs.getdbt.com/docs/package-management)
 - You may need to clear out your `dbt_modules` directory if you use packages like [dbt-utils](https://github.com/fishtown-analytics/dbt-utils). Depending how your project is configured, you can do this by running `dbt clean`.
 - We're using a new CSV parsing library, `agate`, so be sure to check that all of your seed tables are parsed as you would expect!


### Changes
- Support for variables defined on the CLI with `--vars` ([#640](https://github.com/fishtown-analytics/dbt/pull/640)) ([docs](https://docs.getdbt.com/docs/using-variables))
- Improvements to `dbt seed` ([docs](https://docs.getdbt.com/v0.10/reference#seed))
  - Support seeding csv files on all adapters ([#618](https://github.com/fishtown-analytics/dbt/pull/618))
  - Make seed csv's `ref()`-able in models ([#668](https://github.com/fishtown-analytics/dbt/pull/668))
  - Support seed file configuration (custom schemas, enabled / disabled) in the `dbt_project.yml` file ([#561](https://github.com/fishtown-analytics/dbt/issues/561))
  - Support `--full-refresh` instead of `--drop-existing` (deprecated) for seed files ([#515](https://github.com/fishtown-analytics/dbt/issues/515))
  - Add `--show` argument to `dbt seed` to display a sample of data in the CLI ([#74](https://github.com/fishtown-analytics/dbt/issues/74))
- Improvements to package management ([docs](https://docs.getdbt.com/docs/package-management))
  - Deprecated `repositories:` config option in favor of `packages:` ([#542](https://github.com/fishtown-analytics/dbt/pull/542))
  - Deprecated package listing in `dbt_project.yml` in favor of `packages.yml` ([#681](https://github.com/fishtown-analytics/dbt/pull/681))
  - Support stating local file paths as dependencies ([#542](https://github.com/fishtown-analytics/dbt/pull/542))
- Support date partitioning in BigQuery ([#641](https://github.com/fishtown-analytics/dbt/pull/641)) ([docs](https://docs.getdbt.com/docs/creating-date-partitioned-tables))
- Move schema creation to _after_ `on-run-start` hooks ([#652](https://github.com/fishtown-analytics/dbt/pull/652))
- Replace `csvkit` dependency with `agate` ([#598](https://github.com/fishtown-analytics/dbt/issues/598))
- Switch snowplow endpoint to pipe directly to Fishtown Analytics ([#682](https://github.com/fishtown-analytics/dbt/pull/682))

### Bugfixes
- Throw a compilation exception if a required test macro is not present in the context ([#655](https://github.com/fishtown-analytics/dbt/issues/655))
- Make the `adapter_macro` use the `return()` function ([#635](https://github.com/fishtown-analytics/dbt/issues/635))
- Fix bug for introspective query on late binding views (redshift) ([#647](https://github.com/fishtown-analytics/dbt/pull/647))
- Disable any non-dbt log output on the CLI ([#663](https://github.com/fishtown-analytics/dbt/pull/663))


## dbt 0.9.1 (January 2, 2018)

This release fixes bugs and adds supports for late binding views on Redshift.

### Changes
- Support late binding views on Redshift ([#614](https://github.com/fishtown-analytics/dbt/pull/614)) ([docs](https://docs.getdbt.com/docs/warehouse-specific-configurations#section-late-binding-views))
- Make `run_started_at` timezone-aware ([#553](https://github.com/fishtown-analytics/dbt/pull/553)) (Contributed by [@mturzanska](https://github.com/mturzanska)) ([docs](https://docs.getdbt.com/v0.9/reference#run_started_at))

### Bugfixes

- Include hook run time in reported model run time ([#607](https://github.com/fishtown-analytics/dbt/pull/607))
- Add warning for missing test constraints ([#600](https://github.com/fishtown-analytics/dbt/pull/600))
- Fix for schema tests used or defined in packages ([#599](https://github.com/fishtown-analytics/dbt/pull/599))
- Run hooks in defined order ([#601](https://github.com/fishtown-analytics/dbt/pull/601))
- Skip tests that depend on nonexistent models ([#617](https://github.com/fishtown-analytics/dbt/pull/617))
- Fix for `adapter_macro` called within a package ([#630](https://github.com/fishtown-analytics/dbt/pull/630))


## dbt 0.9.0 (October 25, 2017)

This release focuses on improvements to macros, materializations, and package management. Check out [the blog post](https://blog.fishtownanalytics.com/whats-new-in-dbt-0-9-0-dd36f3572ac6) to learn more about what's possible in this new version of dbt.

### Installation

Full installation instructions for macOS, Windows, and Linux can be found [here](https://docs.getdbt.com/v0.9/docs/installation). If you use Windows or Linux, installation works the same as with previous versions of dbt. If you use macOS and Homebrew to install dbt, note that installation instructions have changed:

#### macOS Installation Instructions
```bash
brew update
brew tap fishtown-analytics/dbt
brew install dbt
```

### Overview

- More powerful macros and materializations
- Custom model schemas
- BigQuery improvements
- Bugfixes
- Documentation (0.9.0 docs can be found [here](https://docs.getdbt.com/v0.9/))


### Breaking Changes
- `adapter` functions must be namespaced to the `adapter` context variable. To fix this error, use `adapter.already_exists` instead of just `already_exists`, or similar for other [adapter functions](https://docs.getdbt.com/docs/adapter).


### Bugfixes
- Handle lingering `__dbt_tmp` relations ([#511](https://github.com/fishtown-analytics/dbt/pull/511))
- Run tests defined in an ephemeral directory ([#509](https://github.com/fishtown-analytics/dbt/pull/509))


### Changes
- use `adapter`, `ref`, and `var` inside of macros ([#466](https://github.com/fishtown-analytics/dbt/pull/466/files))
- Build custom tests and materializations in dbt packages ([#466](https://github.com/fishtown-analytics/dbt/pull/466/files))
- Support pre- and post- hooks that run outside of a transaction ([#510](https://github.com/fishtown-analytics/dbt/pull/510))
- Support table materializations for BigQuery ([#507](https://github.com/fishtown-analytics/dbt/pull/507))
- Support querying external data sources in BigQuery ([#507](https://github.com/fishtown-analytics/dbt/pull/507))
- Override which schema models are materialized in ([#522](https://github.com/fishtown-analytics/dbt/pull/522)) ([docs](https://docs.getdbt.com/v0.9/docs/using-custom-schemas))
- Make `{{ ref(...) }}` return the same type of object as `{{ this }} `([#530](https://github.com/fishtown-analytics/dbt/pull/530))
- Replace schema test CTEs with subqueries to speed them up for Postgres ([#536](https://github.com/fishtown-analytics/dbt/pull/536)) ([@ronnyli](https://github.com/ronnyli))
 - Bump Snowflake dependency, remove pyasn1 ([#570](https://github.com/fishtown-analytics/dbt/pull/570))


### Documentation
- Document how to [create a package](https://docs.getdbt.com/v0.9/docs/building-packages)
- Document how to [make a materialization](https://docs.getdbt.com/v0.9/docs/creating-new-materializations)
- Document how to [make custom schema tests](https://docs.getdbt.com/v0.9/docs/custom-schema-tests)
- Document how to [use hooks to vacuum](https://docs.getdbt.com/v0.9/docs/using-hooks#section-using-hooks-to-vacuum)
- Document [all context variables](https://docs.getdbt.com/v0.9/reference)


### New Contributors
- [@ronnyli](https://github.com/ronnyli) ([#536](https://github.com/fishtown-analytics/dbt/pull/536))


## dbt 0.9.0 Alpha 5 (October 24, 2017)

### Overview
 - Bump Snowflake dependency, remove pyasn1 ([#570](https://github.com/fishtown-analytics/dbt/pull/570))

## dbt 0.9.0 Alpha 4 (October 3, 2017)

### Bugfixes
 - Fix for federated queries on BigQuery with Service Account json credentials ([#547](https://github.com/fishtown-analytics/dbt/pull/547))

## dbt 0.9.0 Alpha 3 (October 3, 2017)

### Overview
 - Bugfixes
 - Faster schema tests on Postgres
 - Fix for broken environment variables

### Improvements

- Replace schema test CTEs with subqueries to speed them up for Postgres ([#536](https://github.com/fishtown-analytics/dbt/pull/536)) ([@ronnyli](https://github.com/ronnyli))

### Bugfixes
- Fix broken integration tests ([#539](https://github.com/fishtown-analytics/dbt/pull/539))
- Fix for `--non-destructive` on views ([#539](https://github.com/fishtown-analytics/dbt/pull/539))
- Fix for package models materialized in the wrong schema ([#538](https://github.com/fishtown-analytics/dbt/pull/538))
- Fix for broken environment variables ([#543](https://github.com/fishtown-analytics/dbt/pull/543))

### New Contributors

- [@ronnyli](https://github.com/ronnyli)
  - https://github.com/fishtown-analytics/dbt/pull/536

## dbt 0.9.0 Alpha 2 (September 20, 2017)

### Overview

- Custom model schemas
- BigQuery updates
- `ref` improvements

### Bugfixes
- Parity for `statement` interface on BigQuery ([#526](https://github.com/fishtown-analytics/dbt/pull/526))

### Changes
- Override which schema models are materialized in ([#522](https://github.com/fishtown-analytics/dbt/pull/522)) ([docs](https://docs.getdbt.com/v0.9/docs/using-custom-schemas))
- Make `{{ ref(...) }}` return the same type of object as `{{ this }} `([#530](https://github.com/fishtown-analytics/dbt/pull/530))


## dbt 0.9.0 Alpha 1 (August 29, 2017)

### Overview

- More powerful macros
- BigQuery improvements
- Bugfixes
- Documentation (0.9.0 docs can be found [here](https://docs.getdbt.com/v0.9/))

### Breaking Changes
dbt 0.9.0 Alpha 1 introduces a number of new features intended to help dbt-ers write flexible, reusable code. The majority of these changes involve the `macro` and `materialization` Jinja blocks. As this is an alpha release, there may exist bugs or incompatibilites, particularly surrounding these two blocks. A list of known breaking changes is provided below. If you find new bugs, or have questions about dbt 0.9.0, please don't hesitate to reach out in [slack](http://community.getdbt.com/) or [open a new issue](https://github.com/fishtown-analytics/dbt/issues/new?milestone=0.9.0+alpha-1).

##### 1. Adapter functions must be namespaced to the `adapter` context variable
This will manifest as a compilation error that looks like:
```
Compilation Error in model {your_model} (models/path/to/your_model.sql)
  'already_exists' is undefined
```

To fix this error, use `adapter.already_exists` instead of just `already_exists`, or similar for other [adapter functions](https://docs.getdbt.com/docs/adapter).

### Bugfixes
- Handle lingering `__dbt_tmp` relations ([#511](https://github.com/fishtown-analytics/dbt/pull/511))
- Run tests defined in an ephemeral directory ([#509](https://github.com/fishtown-analytics/dbt/pull/509))

### Changes
- use `adapter`, `ref`, and `var` inside of macros ([#466](https://github.com/fishtown-analytics/dbt/pull/466/files))
- Build custom tests and materializations in dbt packages ([#466](https://github.com/fishtown-analytics/dbt/pull/466/files))
- Support pre- and post- hooks that run outside of a transaction ([#510](https://github.com/fishtown-analytics/dbt/pull/510))
- Support table materializations for BigQuery ([#507](https://github.com/fishtown-analytics/dbt/pull/507))
- Support querying external data sources in BigQuery ([#507](https://github.com/fishtown-analytics/dbt/pull/507))

### Documentation
- Document how to [create a package](https://docs.getdbt.com/v0.8/docs/building-packages)
- Document how to [make a materialization](https://docs.getdbt.com/v0.8/docs/creating-new-materializations)
- Document how to [make custom schema tests](https://docs.getdbt.com/v0.8/docs/custom-schema-tests)

## dbt 0.8.3 (July 14, 2017)

### Overview

- Add suppport for Google BigQuery
- Significant exit codes
- Load credentials from environment variables

### Bugfixes

- Fix errant warning for `dbt archive` commands ([#476](https://github.com/fishtown-analytics/dbt/pull/476))
- Show error (instead of backtrace) for failed hook statements ([#478](https://github.com/fishtown-analytics/dbt/pull/478))
- `dbt init` no longer leaves the repo in an invalid state ([#487](https://github.com/fishtown-analytics/dbt/pull/487))
- Fix bug which ignored git tag specs for package repos ([#463](https://github.com/fishtown-analytics/dbt/issues/463))

### Changes

- Support BigQuery as a target ([#437](https://github.com/fishtown-analytics/dbt/issues/437)) ([#438](https://github.com/fishtown-analytics/dbt/issues/438))
- Make dbt exit codes significant (0 = success, 1/2 = error) ([#297](https://github.com/fishtown-analytics/dbt/issues/297))
- Add context function to pull in environment variables ([#450](https://github.com/fishtown-analytics/dbt/issues/450))

### Documentation
- Document target configuration for BigQuery [here](https://docs.getdbt.com/v0.8/docs/supported-databases#section-bigquery)
- Document dbt exit codes [here](https://docs.getdbt.com/v0.8/reference#exit-codes)
- Document environment variable usage [here](https://docs.getdbt.com/v0.8/reference#env_var)

## dbt 0.8.2 (May 31, 2017)

### Overview

- UI/UX improvements (colorized output, failures summary, better error messages)
- Cancel running queries on ctrl+c
- Bugfixes
- Docs

### Bugfixes

- Fix bug for interleaved sort keys on Redshift ([#430](https://github.com/fishtown-analytics/dbt/pull/430))

### Changes
- Don't try to create schema if it already exists ([#446](https://github.com/fishtown-analytics/dbt/pull/446))
- Summarize failures for dbt invocations ([#443](https://github.com/fishtown-analytics/dbt/pull/443))
- Colorized dbt output ([#441](https://github.com/fishtown-analytics/dbt/pull/441))
- Cancel running queries on ctrl-c ([#444](https://github.com/fishtown-analytics/dbt/pull/444))
- Better error messages for common failure modes ([#445](https://github.com/fishtown-analytics/dbt/pull/445))
- Upgrade dependencies ([#431](https://github.com/fishtown-analytics/dbt/pull/431))
- Improvements to `dbt init` and first time dbt usage experience ([#439](https://github.com/fishtown-analytics/dbt/pull/439))

### Documentation
- Document full-refresh requirements for incremental models ([#417](https://github.com/fishtown-analytics/dbt/issues/417))
- Document archival ([#433](https://github.com/fishtown-analytics/dbt/issues/433))
- Document the two-version variant of `ref` ([#432](https://github.com/fishtown-analytics/dbt/issues/432))


## dbt 0.8.1 (May 10, 2017)


### Overview
- Bugfixes
- Reintroduce `compile` command
- Moved docs to [readme.io](https://docs.getdbt.com/)


### Bugfixes

- Fix bug preventing overriding a disabled package model in the current project ([#391](https://github.com/fishtown-analytics/dbt/pull/391))
- Fix bug which prevented multiple sort keys (provided as an array) on Redshift ([#397](https://github.com/fishtown-analytics/dbt/pull/397))
- Fix race condition while compiling schema tests in an empty `target` directory ([#398](https://github.com/fishtown-analytics/dbt/pull/398))

### Changes

- Reintroduce dbt `compile` command ([#407](https://github.com/fishtown-analytics/dbt/pull/407))
- Compile `on-run-start` and `on-run-end` hooks to a file ([#412](https://github.com/fishtown-analytics/dbt/pull/412))

### Documentation
- Move docs to readme.io ([#414](https://github.com/fishtown-analytics/dbt/pull/414))
- Add docs for event tracking opt-out ([#399](https://github.com/fishtown-analytics/dbt/issues/399))


## dbt 0.8.0 (April 17, 2017)


### Overview

- Bugfixes
- True concurrency
- More control over "advanced" incremental model configurations [more info](http://dbt.readthedocs.io/en/master/guide/configuring-models/)

### Bugfixes

- Fix ephemeral load order bug ([#292](https://github.com/fishtown-analytics/dbt/pull/292), [#285](https://github.com/fishtown-analytics/dbt/pull/285))
- Support composite unique key in archivals ([#324](https://github.com/fishtown-analytics/dbt/pull/324))
- Fix target paths ([#331](https://github.com/fishtown-analytics/dbt/pull/331), [#329](https://github.com/fishtown-analytics/dbt/issues/329))
- Ignore commented-out schema tests ([#330](https://github.com/fishtown-analytics/dbt/pull/330), [#328](https://github.com/fishtown-analytics/dbt/issues/328))
- Fix run levels ([#343](https://github.com/fishtown-analytics/dbt/pull/343), [#340](https://github.com/fishtown-analytics/dbt/issues/340), [#338](https://github.com/fishtown-analytics/dbt/issues/338))
- Fix concurrency, open a unique transaction per model ([#345](https://github.com/fishtown-analytics/dbt/pull/345), [#336](https://github.com/fishtown-analytics/dbt/issues/336))
- Handle concurrent `DROP ... CASCADE`s in Redshift ([#349](https://github.com/fishtown-analytics/dbt/pull/349))
- Always release connections (use `try .. finally`) ([#354](https://github.com/fishtown-analytics/dbt/pull/354))

### Changes

- Changed: different syntax for "relationships" schema tests ([#339](https://github.com/fishtown-analytics/dbt/pull/339))
- Added: `already_exists` context function ([#372](https://github.com/fishtown-analytics/dbt/pull/372))
- Graph refactor: fix common issues with load order ([#292](https://github.com/fishtown-analytics/dbt/pull/292))
- Graph refactor: multiple references to an ephemeral models should share a CTE ([#316](https://github.com/fishtown-analytics/dbt/pull/316))
- Graph refactor: macros in flat graph ([#332](https://github.com/fishtown-analytics/dbt/pull/332))
- Refactor: factor out jinja interactions ([#309](https://github.com/fishtown-analytics/dbt/pull/309))
- Speedup: detect cycles at the end of compilation ([#307](https://github.com/fishtown-analytics/dbt/pull/307))
- Speedup: write graph file with gpickle instead of yaml ([#306](https://github.com/fishtown-analytics/dbt/pull/306))
- Clone dependencies with `--depth 1` to make them more compact ([#277](https://github.com/fishtown-analytics/dbt/issues/277), [#342](https://github.com/fishtown-analytics/dbt/pull/342))
- Rewrite materializations as macros ([#356](https://github.com/fishtown-analytics/dbt/pull/356))

## dbt 0.7.1 (February 28, 2017)

### Overview

- [Improved graph selection](http://dbt.readthedocs.io/en/master/guide/usage/#run)
- A new home for dbt
- Snowflake improvements

#### New Features

- improved graph selection for `dbt run` and `dbt test` ([more information](http://dbt.readthedocs.io/en/master/guide/usage/#run)) ([#279](https://github.com/fishtown-analytics/dbt/pull/279))
- profiles.yml now supports Snowflake `role` as an option ([#291](https://github.com/fishtown-analytics/dbt/pull/291))

#### A new home for dbt

In v0.7.1, dbt was moved from the analyst-collective org to the fishtown-analytics org ([#300](https://github.com/fishtown-analytics/dbt/pull/300))

#### Bugfixes

- nicer error if `run-target` was not changed to `target` during upgrade to dbt>=0.7.0


## dbt 0.7.0 (February 9, 2017)

### Overview

- Snowflake Support
- Deprecations

### Snowflake Support

dbt now supports [Snowflake](https://www.snowflake.net/) as a target in addition to Postgres and Redshift! All dbt functionality is supported in this new warehouse. There is a sample snowflake profile in [sample.profiles.yml](https://github.com/fishtown-analytics/dbt/blob/development/sample.profiles.yml) -- you can start using it right away.

### Deprecations

There are a few deprecations in 0.7:

 - `run-target` in profiles.yml is no longer supported. Use `target` instead.
 - Project names (`name` in dbt_project.yml) can now only contain letters, numbers, and underscores, and must start with a letter. Previously they could contain any character.
 - `--dry-run` is no longer supported.

### Notes

#### New Features

- dbt now supports [Snowflake](https://www.snowflake.net/) as a warehouse ([#259](https://github.com/fishtown-analytics/dbt/pull/259))

#### Bugfixes

- use adapter for sort/dist ([#274](https://github.com/fishtown-analytics/dbt/pull/274))

#### Deprecations

- run-target and name validations ([#280](https://github.com/fishtown-analytics/dbt/pull/280))
- dry-run removed ([#281](https://github.com/fishtown-analytics/dbt/pull/281))

#### Changes

- fixed a typo in the docs related to post-run hooks ([#271](https://github.com/fishtown-analytics/dbt/pull/271))
- refactored tracking code to refresh invocation id in a multi-run context ([#273](https://github.com/fishtown-analytics/dbt/pull/273))
- added unit tests for the graph ([#270](https://github.com/fishtown-analytics/dbt/pull/270))

## dbt 0.6.2 (January 16, 2017)

#### Changes

- condense error output when `--debug` is not set ([#265](https://github.com/fishtown-analytics/dbt/pull/265))

## dbt 0.6.1 (January 11, 2017)

#### Bugfixes

- respect `config` options in profiles.yml ([#255](https://github.com/fishtown-analytics/dbt/pull/255))
- use correct `on-run-end` option for post-run hooks ([#261](https://github.com/fishtown-analytics/dbt/pull/261))

#### Changes

- add `--debug` flag, replace calls to `print()` with a global logger ([#256](https://github.com/fishtown-analytics/dbt/pull/256))
- add pep8 check to continuous integration tests and bring codebase into compliance ([#257](https://github.com/fishtown-analytics/dbt/pull/257))

## dbt release 0.6.0

### tl;dr
 - Macros
 - More control over how models are materialized
 - Minor improvements
 - Bugfixes
 - Connor McArthur

### Macros

Macros are snippets of SQL that can be called like functions in models. Macros make it possible to re-use SQL between models
in keeping with the engineering principle of DRY (Dont Repeat Yourself). Moreover, packages can expose Macros that you can use in your own dbt project.

For detailed information on how to use Macros, check out the pull request [here](https://github.com/fishtown-analytics/dbt/pull/245)


### Runtime Materialization Configs
DBT Version 0.6.0 introduces two new ways to control the materialization of models:

#### Non-destructive dbt run [more info](https://github.com/fishtown-analytics/dbt/issues/137)

If you provide the `--non-destructive` argument to `dbt run`, dbt will minimize the amount of time during which your models are unavailable. Specfically, dbt
will
 1. Ignore models materialized as `views`
 2. Truncate tables and re-insert data instead of dropping and re-creating

This flag is useful for recurring jobs which only need to update table models and incremental models.

```bash
dbt run --non-destructive
```

#### Incremental Model Full Refresh [more info](https://github.com/fishtown-analytics/dbt/issues/140)

If you provide the `--full-refresh` argument to `dbt run`, dbt will treat incremental models as table models. This is useful when

1. An incremental model schema changes and you need to recreate the table accordingly
2. You want to reprocess the entirety of the incremental model because of new logic in the model code

```bash
dbt run --full-refresh
```

Note that `--full-refresh` and `--non-destructive` can be used together!

For more information, run
```
dbt run --help
```

### Minor improvements [more info](https://github.com/fishtown-analytics/dbt/milestone/15?closed=1)

#### Add a `{{ target }}` variable to the dbt runtime [more info](https://github.com/fishtown-analytics/dbt/issues/149)
Use `{{ target }}` to interpolate profile variables into your model definitions. For example:

```sql
-- only use the last week of data in development
select * from events

{% if target.name == 'dev' %}
where created_at > getdate() - interval '1 week'
{% endif %}
```

#### User-specified `profiles.yml` dir [more info](https://github.com/fishtown-analytics/dbt/issues/213)
DBT looks for a file called `profiles.yml` in the `~/.dbt/` directory. You can now overide this directory with
```bash
$ dbt run --profiles-dir /path/to/my/dir
```
#### Add timestamp to console output [more info](https://github.com/fishtown-analytics/dbt/issues/125)
Informative _and_ pretty

#### Run dbt from subdirectory of project root [more info](https://github.com/fishtown-analytics/dbt/issues/129)
A story in three parts:
```bash
cd models/snowplow/sessions
vim sessions.sql
dbt run # it works!
```

#### Pre and post run hooks [more info](https://github.com/fishtown-analytics/dbt/issues/226)
```yaml
# dbt_project.yml
name: ...
version: ...

...

# supply either a string, or a list of strings
on-run-start: "create table public.cool_table (id int)"
on-run-end:
  - insert into public.cool_table (id) values (1), (2), (3)
  - insert into public.cool_table (id) values (4), (5), (6)
```

### Bug fixes

We fixed 10 bugs in this release! See the full list [here](https://github.com/fishtown-analytics/dbt/milestone/11?closed=1)

---

## dbt release 0.5.4

### tl;dr
- added support for custom SQL data tests
  - SQL returns 0 results --> pass
  - SQL returns > 0 results --> fail
- dbt-core integration tests
  - running in Continuous Integration environments
    - windows ([appveyor](https://ci.appveyor.com/project/DrewBanin/dbt/branch/development))
    - linux ([circle](https://circleci.com/gh/fishtown-analytics/dbt/tree/master))
  - with [code coverage](https://circleci.com/api/v1/project/fishtown-analytics/dbt/latest/artifacts/0/$CIRCLE_ARTIFACTS/htmlcov/index.html?branch=development)


### Custom SQL data tests

Schema tests have proven to be an essential part of a modern analytical workflow. These schema tests validate basic constraints about your data. Namely: not null, unique, accepted value, and foreign key relationship properties can be asserted using schema tests.

With dbt v0.5.4, you can now write your own custom "data tests". These data tests are SQL SELECT statements that return 0 rows on success, or > 0 rows on failure. A typical data test might look like:

```sql
-- tests/assert_less_than_5_pct_event_cookie_ids_are_null.sql

-- If >= 5% of cookie_ids are null, then the test returns 1 row (failure).
-- If < 5% of cookie_ids are null, then the test returns 0 rows (success)

with calc as (

    select
      sum(case when cookie_id is null then 1 else 0 end)::float / count(*)::float as fraction
    from {{ ref('events') }}

)

select * from calc where fraction < 0.05
```

To enable data tests, add the `test-paths` config to your `dbt_project.yml` file:

```yml
name: 'Vandelay Industries`
version: '1.0'

source-paths: ["models"]
target-path: "target"
test-paths: ["tests"]        # look for *.sql files in the "tests" directory
....
```

Any `.sql` file found in the `test-paths` director(y|ies) will be evaluated as data tests. These tests can be run with:

```bash
dbt test # run schema + data tests
dbt test --schema # run only schema tests
dbt test --data # run only data tests
dbt test --data --schema # run schema + data tests

# For more information, try
dbt test -h
```

### DBT-core integration tests

With the dbt 0.5.4 release, dbt now features a robust integration test suite. These integration tests will help mitigate the risk of software regressions, and in so doing, will help us develop dbt more quickly. You can check out the tests [here](https://github.com/fishtown-analytics/dbt/tree/development/test/integration), and the test results [here (linux/osx)](https://circleci.com/gh/fishtown-analytics/dbt/tree/master) and [here (windows)](https://ci.appveyor.com/project/DrewBanin/dbt/branch/development).


### The Future

You can check out the DBT roadmap [here](https://github.com/fishtown-analytics/dbt/milestones). In the next few weeks, we'll be working on [bugfixes](https://github.com/fishtown-analytics/dbt/milestone/11), [minor features](https://github.com/fishtown-analytics/dbt/milestone/15), [improved macro support](https://github.com/fishtown-analytics/dbt/milestone/14), and  [expanded control over runtime materialization configs](https://github.com/fishtown-analytics/dbt/milestone/9).

As always, feel free to reach out to us on [Slack](http://community.getdbt.com/) with any questions or comments!

---

## dbt release 0.5.3

Bugfix release.

Fixes regressions introduced in 0.5.1 and 0.5.2.

### Fixed 0.5.1 regressions
Incremental models were broken by the new column expansion feature. Column expansion is implemented as
```sql
alter table ... add column tmp_col varchar({new_size});
update ... set tmp_col = existing_col
alter table ... drop column existing_col
alter table ... rename tmp_col to existing_col
```

This has the side-effect of moving the `existing_col` to the "end" of the table. When an incremental model tries to
```sql
insert into {table} (
   select * from tmp_table
)
```
suddenly the columns in `{table}` are incongruent with the columns in `tmp_table`. This insert subsequently fails.

The fix for this issue is twofold:

1. If the incremental model table DOES NOT already exist, avoid inserts altogether. Instead, run a `create table as (...)` statement
2. If the incremental model table DOES already exist, query for the columns in the existing table and use those to build the insert statement, eg:

```sql
insert into "dbt_dbanin"."sessions" ("session_end_tstamp", "session_start_tstamp", ...)
(
    select "session_end_tstamp", "session_start_tstamp", ...
    from "sessions__dbt_incremental_tmp"
);
```

In this way, the source and destination columns are guaranteed to be in the same order!

### Fixed 0.5.2 regressions

We attempted to refactor the way profiles work in dbt. Previously, a default `user` profile was loaded, and the profiles specified in `dbt_project.yml` or on the command line (`with --profile`) would be applied on top of the `user` config. This implementation is [some of the earliest code](https://github.com/fishtown-analytics/dbt/commit/430d12ad781a48af6a754442693834efdf98ffb1) that was committed to dbt.

As `dbt` has grown, we found this implementation to be a little unwieldy and hard to maintain. The 0.5.2 release made it so that only one profile could be loaded at a time. This profile needed to be specified in either `dbt_project.yml` or on the command line with `--profile`. A bug was errantly introduced during this change which broke the handling of dependency projects.

### The future

The additions of automated testing and a more comprehensive manual testing process will go a long way to ensuring the future stability of dbt. We're going to get started on these tasks soon, and you can follow our progress here: https://github.com/fishtown-analytics/dbt/milestone/16 .

As always, feel free to [reach out to us on Slack](http://community.getdbt.com/) with any questions or concerns:




---

## dbt release 0.5.2

Patch release fixing a bug that arises when profiles are overridden on the command line with the `--profile` flag.

See https://github.com/fishtown-analytics/dbt/releases/tag/v0.5.1

---

## dbt release 0.5.1

### 0. tl;dr

1. Raiders of the Lost Archive -- version your raw data to make historical queries more accurate
2. Column type resolution for incremental models (no more `Value too long for character type` errors)
3. Postgres support
4. Top-level configs applied to your project + all dependencies
5. --threads CLI option + better multithreaded output

### 1. Source table archival https://github.com/fishtown-analytics/dbt/pull/183

Commonly, analysts need to "look back in time" at some previous state of data in their mutable tables. Imagine a `users` table which is synced to your data warehouse from a production database. This `users` table is a representation of what your users look like _now_. Consider what happens if you need to look at revenue by city for each of your users trended over time. Specifically, what happens if a user moved from, say, Philadelphia to New York? To do this correctly, you need to archive snapshots of the `users` table on a recurring basis. With this release, dbt now provides an easy mechanism to store such snapshots.

To use this new feature, declare the tables you want to archive in your `dbt_project.yml` file:

```yaml
archive:
    - source_schema: synced_production_data  # schema to look for tables in (declared below)
      target_schema: dbt_archive             # where to archive the data to
      tables:                                # list of tables to archive
        - source_table: users                # table to archive
          target_table: users_archived       # table to insert archived data into
          updated_at: updated_at             # used to determine when data has changed
          unique_key: id                     # used to generate archival query

        - source_table: some_other_table
           target_table: some_other_table_archive
           updated_at: "updatedAt"
           unique_key: "expressions || work || LOWER(too)"

    - source_schema: some_other_schema
      ....
```

The archived tables will mirror the schema of the source tables they're generated from. In addition, three fields are added to the archive table:

1. `valid_from`: The timestamp when this archived row was inserted (and first considered valid)
1. `valid_to`: The timestamp when this archived row became invalidated. The first archived record for a given `unique_key` has `valid_to = NULL`. When newer data is archived for that `unique_key`, the `valid_to` field of the old record is set to the `valid_from` field of the new record!
1. `scd_id`: A unique key generated for each archive record. Scd = [Slowly Changing Dimension](https://en.wikipedia.org/wiki/Slowly_changing_dimension#Type_2:_add_new_row).

dbt models can be built on top of these archived tables. The most recent record for a given `unique_key` is the one where `valid_to` is `null`.

To run this archive process, use the command `dbt archive`. After testing and confirming that the archival works, you should schedule this process through cron (or similar).

### 2. Incremental column expansion https://github.com/fishtown-analytics/dbt/issues/175

Incremental tables are a powerful dbt feature, but there was at least one edge case which makes working with them difficult. During the first run of an incremental model, Redshift will infer a type for every column in the table. Subsequent runs can insert new data which does not conform to the expected type. One example is a `varchar(16)` field which is inserted into a `varchar(8)` field.
In practice, this error looks like:

```
Value too long for character type
DETAIL:
  -----------------------------------------------
  error:  Value too long for character type
  code:      8001
  context:   Value too long for type character varying(8)
  query:     3743263
  location:  funcs_string.hpp:392
  process:   query4_35 [pid=18194]
  -----------------------------------------------
```

With this release, dbt will detect when column types are incongruent and will attempt to reconcile these different types if possible. Specifically, dbt will alter the incremental model table schema from `character varying(x)` to `character varying(y)` for some `y > x`. This should drastically reduce the occurrence of this class of error.

### 3. First-class Postgres support https://github.com/fishtown-analytics/dbt/pull/183

With this release, Postgres became a first-class dbt target. You can configure a postgres database target in your `~/.dbt/profiles.yml` file:

```yaml
warehouse:
  outputs:
    dev:
      type: postgres    # configure a target for Postgres
      host: localhost
      user: Drew
      ....
  run-target: dev
```

While Redshift is built on top of Postgres, the two are subtly different. For instance, Redshift supports sort and dist keys, while Postgres does not! dbt will use the database target `type` parameter to generate the appropriate SQL for the target database.

### 4. Root-level configs https://github.com/fishtown-analytics/dbt/issues/161

Configurations in `dbt_project.yml` can now be declared at the `models:` level. These configurations will apply to the primary project, as well as any dependency projects. This feature is particularly useful for setting pre- or post- hooks that run for *every* model. In practice, this looks like:

```yaml
name: 'My DBT Project'

models:
    post-hook:
        - "grant select on {{this}} to looker_user"     # Applied to 'My DBT Project' and 'Snowplow' dependency
    'My DBT Project':
        enabled: true
    'Snowplow':
        enabled: true
```

### 5. --threads CLI option https://github.com/fishtown-analytics/dbt/issues/143

The number of threads that DBT uses can now be overridden with a CLI argument. The number of threads used must be between 1 and 8.

```bash
dbt run --threads 1    # fine
# or
dbt run --threads 4    # great
# or
dbt run --threads 42    # too many!
```

In addition to this new CLI argument, the output from multi-threaded dbt runs should be a little more orderly now. Models won't show as `START`ed until they're actually queued to run. Previously, the output here was a little confusing. Happy threading!

### Upgrading

To upgrade to version 0.5.1 of dbt, run:

``` bash
pip install --upgrade dbt
```

### And another thing

- Join us on [slack](http://community.getdbt.com/) with questions or comments

Made with ♥️ by 🐟🏙  📈

---

### 0. tl;dr

- use a temp table when executing incremental models
- arbitrary configuration (using config variables)
- specify branches for dependencies
- more & better docs

### 1. new incremental model generation https://github.com/fishtown-analytics/dbt/issues/138

In previous versions of dbt, an edge case existed which caused the `sql_where` query to select different rows in the `delete` and `insert` steps. As a result, it was possible to construct incremental models which would insert duplicate records into the specified table. With this release, DBT uses a temp table which will 1) circumvent this issue and 2) improve query performance. For more information, check out the GitHub issue: https://github.com/fishtown-analytics/dbt/issues/138

### 2. Arbitrary configuration https://github.com/fishtown-analytics/dbt/issues/146

Configuration in dbt is incredibly powerful: it is what allows models to change their behavior without changing their code. Previously, all configuration was done using built-in parameters, but that actually limits the user in the power of configuration.

With this release, you can inject variables from `dbt_project.yml` into your top-level and dependency models. In practice, variables work like this:

```yml
# dbt_project.yml

models:
  my_project:
    vars:
      exclude_ip: '192.168.1.1'
```

```sql
-- filtered_events.sql

-- source code
select * from public.events where ip_address != '{{ var("exclude_ip") }}'

-- compiles to
select * from public.events where ip_address != '192.168.1.1'
```

The `vars` parameter in `dbt_project.yml` is compiled, so you can use jinja templating there as well! The primary use case for this is specifying "input" models to a dependency.

Previously, dependencies used `ref(...)` to select from a project's base models. That interface was brittle, and the idea that dependency code had unbridled access to all of your top-level models made us a little uneasy. As of this release, we're deprecating the ability for dependencies to `ref(...)` top-level models. Instead, the recommended way for this to work is with vars! An example:

```sql
-- dbt_modules/snowplow/models/events.sql

select * from {{ var('snowplow_events_table') }}
```

and

```yml
models:
  Snowplow:
    vars:
      snowplow_events_table: "{{ ref('base_events') }}"
```

This effectively mirrors the previous behavior, but it much more explicit about what's happening under the hood!

### 3. specify a dependency branch https://github.com/fishtown-analytics/dbt/pull/165

With this release, you can point DBT to a specific branch of a dependency repo. The syntax looks like this:

```
repositories:
    - https://github.com/fishtown-analytics/dbt-audit.git@development # use the "development" branch
```

### 4. More & Better Docs!

Check em out! And let us know if there's anything you think we can improve upon!


### Upgrading

To upgrade to version 0.5.0 of dbt, run:

``` bash
pip install --upgrade dbt
```

---

### 0. tl;dr

- `--version` command
- pre- and post- run hooks
- windows support
- event tracking


### 1. --version https://github.com/fishtown-analytics/dbt/issues/135

The `--version` command was added to help aid debugging. Further, organizations can use it to ensure that everyone in their org is up-to-date with dbt.

```bash
$ dbt --version
installed version: 0.4.7
   latest version: 0.4.7
Up to date!
```

### 2. pre-and-post-hooks https://github.com/fishtown-analytics/dbt/pull/147

With this release, you can now specify `pre-` and `post-` hooks that are run before and after a model is run, respectively. Hooks are useful for running `grant` statements, inserting a log of runs into an audit table, and more! Here's an example of a grant statement implemented using a post-hook:

```yml
models:
  my_project:
    post-hook: "grant select on table {{this}} to looker_user"
    my_model:
       materialized: view
    some_model:
      materialized: table
      post-hook: "insert into my_audit_table (model_name, run_at) values ({{this.name}}, getdate())"
```

Hooks are recursively appended, so the `my_model` model will only receive the `grant select...` hook, whereas the `some_model` model will receive _both_ the `grant select...` and `insert into...` hooks.

Finally, note that the `grant` statement uses the (hopefully familiar) `{{this}}` syntax whereas the `insert` statement uses the `{{this.name}}` syntax. When DBT creates a model:
 - A temp table is created
 - The original model is dropped
 - The temp table is renamed to the final model name

DBT will intelligently uses the right table/view name when you invoke `{{this}}`, but you have a couple of more specific options available if you need them:

```
{{this}} : "schema"."table__dbt_tmp"
{{this.schema}}: "schema"
{{this.table}}: "table__dbt_tmp"
{{this.name}}: "table"
```

### 3. Event tracking https://github.com/fishtown-analytics/dbt/issues/89

We want to build the best version of DBT possible, and a crucial part of that is understanding how users work with DBT. To this end, we've added some really simple event tracking to DBT (using Snowplow). We do not track credentials, model contents or model names (we consider these private, and frankly none of our business). This release includes basic event tracking that reports 1) when dbt is invoked 2) when models are run, and 3) basic platform information (OS + python version). The schemas for these events can be seen [here](https://github.com/fishtown-analytics/dbt/tree/development/events/schemas/com.fishtownanalytics)

You can opt out of event tracking at any time by adding the following to the top of you `~/.dbt/profiles.yml` file:

```yaml
config:
    send_anonymous_usage_stats: False
```

### 4. Windows support https://github.com/fishtown-analytics/dbt/pull/154

![windows](https://pbs.twimg.com/profile_images/571398080688181248/57UKydQS.png)

---

dbt v0.4.1 provides improvements to incremental models, performance improvements, and ssh support for db connections.

### 0. tl;dr

- slightly modified dbt command structure
- `unique_key` setting for incremental models
- connect to your db over ssh
- no more model-defaults
- multithreaded schema tests

If you encounter an SSL/cryptography error while upgrading to this version of dbt, check that your version of pip is up-to-date

```bash
pip install -U pip
pip install -U dbt
```

### 1. new dbt command structure https://github.com/fishtown-analytics/dbt/issues/109
```bash
# To run models
dbt run # same as before

# to dry-run models
dbt run --dry # previously dbt test

# to run schema tests
dbt test # previously dbt test --validate
```

### 2. Incremental model improvements https://github.com/fishtown-analytics/dbt/issues/101

Previously, dbt calculated "new" incremental records to insert by querying for rows which matched some `sql_where` condition defined in the model configuration. This works really well for atomic datasets like a clickstream event log -- once inserted, these records will never change. Other datasets, like a sessions table comprised of many pageviews for many users, can change over time. Consider the following scenario:

User 1 Session 1 Event 1 @ 12:00
User 1 Session 1 Event 2 @ 12:01
-- dbt run --
User 1 Session 1 Event 3 @ 12:02

In this scenario, there are two possible outcomes depending on the `sql_where` chosen: 1) Event 3 does not get included in the Session 1 record for User 1 (bad), or 2) Session 1 is duplicated in the sessions table (bad). Both of these outcomes are inadequate!

With this release, you can now add a `unique_key` expression to an incremental model config. Records matching the `unique_key` will be `delete`d from the incremental table, then `insert`ed as usual. This makes it possible to maintain data accuracy without recalculating the entire table on every run.

The `unique_key` can be any expression which uniquely defines the row, eg:
```yml
sessions:
  materialized: incremental
  sql_where: "session_end_tstamp > (select max(session_end_tstamp) from {{this}})"
  unique_key: user_id || session_index
```

### 3. Run schema validations concurrently https://github.com/fishtown-analytics/dbt/issues/100

The `threads` run-target config now applies to schema validations too. Try it with `dbt test`

### 4. Connect to database over ssh https://github.com/fishtown-analytics/dbt/issues/93

Add an `ssh-host` parameter to a run-target to connect to a database over ssh. The `ssh-host` parameter should be the name of a `Host` in your `~/.ssh/config` file [more info](http://nerderati.com/2011/03/17/simplify-your-life-with-an-ssh-config-file/)

```yml
warehouse:
  outputs:
    dev:
      type: redshift
      host: my-redshift.amazonaws.com
      port: 5439
      user: my-user
      pass: my-pass
      dbname: my-db
      schema: dbt_dbanin
      threads: 8
      ssh-host: ssh-host-name  # <------ Add this line
  run-target: dev
```

### Remove the model-defaults config https://github.com/fishtown-analytics/dbt/issues/111

The `model-defaults` config doesn't make sense in a dbt world with dependencies. To apply default configs to your package, add the configs immediately under the package definition:

```yml
models:
    My_Package:
        enabled: true
        materialized: table
        snowplow:
            ...
```

---

## dbt v0.4.0

dbt v0.4.0 provides new ways to materialize models in your database.

### 0. tl;dr
 - new types of materializations: `incremental` and `ephemeral`
 - if upgrading, change `materialized: true|false` to `materialized: table|view|incremental|ephemeral`
 - optionally specify model configs within the SQL file

### 1. Feature: `{{this}}` template variable https://github.com/fishtown-analytics/dbt/issues/81
The `{{this}}` template variable expands to the name of the model being compiled. For example:

```sql
-- my_model.sql
select 'the fully qualified name of this model is {{ this }}'
-- compiles to
select 'the fully qualified name of this model is "the_schema"."my_model"'
```

### 2. Feature: `materialized: incremental` https://github.com/fishtown-analytics/dbt/pull/90

After initially creating a table, incremental models will `insert` new records into the table on subsequent runs. This drastically speeds up execution time for large, append-only datasets.

Each execution of dbt run will:
 - create the model table if it doesn't exist
 - insert new records into the table

New records are identified by a `sql_where` model configuration option. In practice, this looks like:

```yml

sessions:
    materialized: incremental
    sql_where: "session_start_time > (select max(session_start_time) from {{this}})"
```

There are a couple of new things here. Previously, `materialized` could either be set to `true` or `false`. Now, the valid options include `view`, `table,` `incremental`, and `ephemeral` (more on this last one below). Also note that incremental models generally require use of the {{this}} template variable to identify new records.

The `sql_where` field is supplied as a `where` condition on a subquery containing the model definition. This resultset is then inserted into the target model. This looks something like:

```sql
insert into schema.model (
    select * from (
        -- compiled model definition
    ) where {{sql_where}}
)
```

### 3. Feature: `materialized: ephemeral` https://github.com/fishtown-analytics/dbt/issues/78

Ephemeral models are injected as CTEs (`with` statements) into any model that `ref`erences them. Ephemeral models are part of the dependency graph and generally function like any other model, except ephemeral models are not compiled to their own files or directly created in the database. This is useful for intermediary models which are shared by other downstream models, but shouldn't be queried directly from outside of dbt.

To make a model ephemeral:

```yml
employees:
    materialized: ephemeral
```

Suppose you wanted to exclude `employees` from your `users` table, but you don't want to clutter your analytics schema with an `employees` table.

```sql
-- employees.sql
select * from public.employees where is_deleted = false

-- users.sql
select *
from {{ref('users')}}
where email not in (select email from {{ref('employees')}})
```

The compiled SQL would look something like:
```sql
with __dbt__CTE__employees as (
  select * from public.employees where is_deleted = false
)
select *
from users
where email not in (select email from __dbt__CTE__employees)
```

Ephemeral models play nice with other ephemeral models, incremental models, and regular table/view models. Feel free to mix and match different materialization options to optimize for performance and simplicity.


### 4. Feature: In-model configs https://github.com/fishtown-analytics/dbt/issues/88

Configurations can now be specified directly inside of models. These in-model configs work exactly the same as configs inside of the dbt_project.yml file.

An in-model-config looks like this:

```sql
-- users.sql

-- python function syntax
{{ config(materialized="incremental", sql_where="id > (select max(id) from {{this}})") }}
-- OR json syntax
{{
    config({"materialized:" "incremental", "sql_where" : "id > (select max(id) from {{this}})"})
}}

select * from public.users
```

The config resolution order is:
  1. dbt_project.yml `model-defaults`
  2. in-model config
  3. dbt_project.yml `models` config

### 5. Fix: dbt seed null values https://github.com/fishtown-analytics/dbt/issues/102

Previously, `dbt seed` would insert empty CSV cells as `"None"`, whereas they should have been `NULL`. Not anymore!


---

## dbt v0.3.0

Version 0.3.0 comes with the following updates:

#### 1. Parallel model creation https://github.com/fishtown-analytics/dbt/pull/83
dbt will analyze the model dependency graph and can create models in parallel if possible. In practice, this can significantly speed up the amount of time it takes to complete `dbt run`. The number of threads dbt uses must be between 1 and 8. To configure the number of threads dbt uses, add the `threads` key to your dbt target in `~/.dbt/profiles.yml`, eg:

```yml
user:
  outputs:
    my-redshift:
      type: redshift
      threads: 4         # execute up to 4 models concurrently
      host: localhost
      ...
  run-target: my-redshift
```

For a complete example, check out [a sample profiles.yml file](https://github.com/fishtown-analytics/dbt/blob/master/sample.profiles.yml)

#### 2. Fail only within a single dependency chain https://github.com/fishtown-analytics/dbt/issues/63
If a model cannot be created, it won't crash the entire `dbt run` process. The errant model will fail and all of its descendants will be "skipped". Other models which do not depend on the failing model (or its descendants) will still be created.

#### 3. Logging https://github.com/fishtown-analytics/dbt/issues/64, https://github.com/fishtown-analytics/dbt/issues/65
dbt will log output from the `dbt run` and `dbt test` commands to a configurable logging directory. By default, this directory is called `logs/`. The log filename is `dbt.log` and it is rotated on a daily basic. Logs are kept for 7 days.

To change the name of the logging directory, add the following line to your `dbt_project.yml` file:
```yml
log-path: "my-logging-directory" # will write logs to my-logging-directory/dbt.log
```

#### 4. Minimize time models are unavailable in the database https://github.com/fishtown-analytics/dbt/issues/68
Previously, dbt would create models by:
1. dropping the existing model
2. creating the new model

This resulted in a significant amount of time in which the model was inaccessible to the outside world. Now, dbt creates models by:
1. creating a temporary model `{model-name}__dbt_tmp`
2. dropping the existing model
3. renaming the tmp model name to the actual model name

#### 5. Arbitrarily deep nesting https://github.com/fishtown-analytics/dbt/issues/50
Previously, all models had to be located in a directory matching `models/{model group}/{model_name}.sql`. Now, these models can be nested arbitrarily deeply within a given dbt project. For instance, `models/snowplow/sessions/transformed/transformed_sessions.sql` is a totally valid model location with this release.

To configure these deeply-nested models, just nest the config options within the `dbt_project.yml` file. The only caveat is that you need to specify the dbt project name as the first key under the `models` object, ie:

```yml
models:
  'Your Project Name':
    snowplow:
      sessions:
        transformed:
          transformed_sessions:
            enabled: true
```

More information is available on the [issue](https://github.com/fishtown-analytics/dbt/issues/50) and in the [sample dbt_project.yml file](https://github.com/fishtown-analytics/dbt/blob/master/sample.dbt_project.yml)

#### 6. don't try to create a schema if it already exists https://github.com/fishtown-analytics/dbt/issues/66
dbt run would execute `create schema if not exists {schema}`. This would fail if the dbt user didn't have sufficient permissions to create the schema, even if the schema already existed! Now, dbt checks for the schema existence and only attempts to create the schema if it doesn't already exist.

#### 7. Semantic Versioning
The previous release of dbt was v0.2.3.0 which isn't a semantic version. This and all future dbt releases will conform to semantic version in the format `{major}.{minor}.{patch}`.
---

## dbt v0.2.3.0
Version 0.2.3.0 of dbt comes with the following updates:

#### 1. Fix: Flip referential integrity arguments (breaking)
Referential integrity validations in a `schema.yml` file were previously defined relative to the *parent* table:
```yaml
account:
  constraints:
    relationships:
      - {from: id, to: people, field: account_id}
```

Now, these validations are specified relative to the *child* table
```yaml
people:
  constraints:
    relationships:
      - {from: account_id, to: accounts, field: id}
```

For more information, run `dbt test -h`

#### 2. Feature: seed tables from a CSV
Previously, auxiliary data needed to be shoehorned into a view comprised of union statements, eg.
```sql
select 22 as "type", 'Chat Transcript' as type_name, 'chatted via olark' as event_name union all
select 21, 'Custom Redirect', 'clicked a custom redirect' union all
select 6, 'Email', 'email sent' union all
...
```

That's not a scalable solution. Now you can load CSV files into your data warehouse:
1. Add a CSV file (with a header) to the `data/` directory
2. Run `dbt seed` to create a table from the CSV file!
3. The table name with be the filename (sans `.csv`) and it will be placed in your `run-target`'s schema

Subsequent calls to `dbt seed` will truncate the seeded tables (if they exist) and re-insert the data. If the table schema changes, you can run `dbt seed --drop-existing` to drop the table and recreate it.

For more information, run `dbt seed -h`

#### 3. Feature: compile analytical queries

Versioning your SQL models with dbt is a great practice, but did you know that you can also version your analyses? Any SQL files in the `analysis/` dir will be compiled (ie. table names will be interpolated) and placed in the `target/build-analysis/` directory. These analytical queries will _not_ be run against your data warehouse with `dbt run` -- you should copy/paste them into the data analysis tool of your choice.

#### 4. Feature: accepted values validation

In your `schema.yml` file, you can now add `accepted-values` validations:
```yaml
accounts:
  constraints:
    accepted-values:
      - {field: type, values: ['paid', 'free']}
```

This test will determine how many records in the `accounts` model have a `type` other than `paid` or `free`.

#### 5. Feature: switch profiles and targets on the command line

Switch between profiles with `--profile [profile-name]` and switch between run-targets with `--target [target-name]`.

Targets should be something like "prod" or "dev" and profiles should be something like "my-org" or "my-side-project"

```yaml
side-project:
  outputs:
    prod:
      type: redshift
      host: localhost
      port: 5439
      user: Drew
      pass:
      dbname: data_generator
      schema: ac_drew
    dev:
      type: redshift
      host: localhost
      port: 5439
      user: Drew
      pass:
      dbname: data_generator
      schema: ac_drew_dev
  run-target: dev
```

To compile models using the `dev` environment of my `side-project` profile:
`$ dbt compile --profile side-project --target dev`
or for `prod`:
`$ dbt compile --profile side-project --target prod`

You can also add a "profile' config to the `dbt_config.yml` file to fix a dbt project to a specific profile:

```yaml
...
test-paths: ["test"]
data-paths: ["data"]

# Fix this project to the "side-project" profile
# You can still use --target to switch between environments!
profile: "side-project"

model-defaults:
....
```<|MERGE_RESOLUTION|>--- conflicted
+++ resolved
@@ -1,14 +1,7 @@
 ## dbt 0.19.0 (Release TBD)
-<<<<<<< HEAD
 
 ### Features
 - dbt will compare configurations using the un-rendered form of the config block in dbt_project.yml ([#2713](https://github.com/fishtown-analytics/dbt/issues/2713), [#2735](https://github.com/fishtown-analytics/dbt/pull/2735))
-
-## dbt 0.18.0 (Release TBD)
-=======
->>>>>>> 1fa149dc
-
-### Features
 - Added state and defer arguments to the RPC client, matching the CLI ([#2678](https://github.com/fishtown-analytics/dbt/issues/2678), [#2736](https://github.com/fishtown-analytics/dbt/pull/2736))
 
 ## dbt 0.18.0 (September 03, 2020)
