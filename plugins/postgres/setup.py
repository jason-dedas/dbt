#!/usr/bin/env python
from setuptools import find_packages
from distutils.core import setup
import os

package_name = "dbt-postgres"
<<<<<<< HEAD
package_version = "0.14.0a1"
=======
package_version = "0.13.1"
>>>>>>> f60938aa
description = """The postgres adpter plugin for dbt (data build tool)"""

this_directory = os.path.abspath(os.path.dirname(__file__))
with open(os.path.join(this_directory, 'README.md')) as f:
    long_description = f.read()

setup(
    name=package_name,
    version=package_version,
    description=description,
    long_description=description,
    long_description_content_type='text/markdown',
    author="Fishtown Analytics",
    author_email="info@fishtownanalytics.com",
    url="https://github.com/fishtown-analytics/dbt",
    packages=find_packages(),
    package_data={
        'dbt': [
            'include/postgres/dbt_project.yml',
            'include/postgres/macros/*.sql',
        ]
    },
    install_requires=[
        'dbt-core=={}'.format(package_version),
        'psycopg2>=2.7.5,<2.8',
    ]
)<|MERGE_RESOLUTION|>--- conflicted
+++ resolved
@@ -4,11 +4,7 @@
 import os
 
 package_name = "dbt-postgres"
-<<<<<<< HEAD
 package_version = "0.14.0a1"
-=======
-package_version = "0.13.1"
->>>>>>> f60938aa
 description = """The postgres adpter plugin for dbt (data build tool)"""
 
 this_directory = os.path.abspath(os.path.dirname(__file__))
